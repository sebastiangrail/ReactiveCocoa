--- conflicted
+++ resolved
@@ -1530,10 +1530,10 @@
 
 @implementation RACSignal (DeprecatedOperations)
 
-<<<<<<< HEAD
 - (RACSequence *)sequence {
 	return [[RACSignalSequence sequenceWithSignal:self] setNameWithFormat:@"[%@] -sequence", self.name];
-=======
+}
+
 - (RACSignal *)initially:(void (^)(void))block {
 	NSCParameterAssert(block != NULL);
 
@@ -1545,7 +1545,6 @@
 
 - (RACSignal *)finally:(void (^)(void))block {
 	return [self doFinished:block];
->>>>>>> 3bef6dec
 }
 
 - (RACMulticastConnection *)publish {
