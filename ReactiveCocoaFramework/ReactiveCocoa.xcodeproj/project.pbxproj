// !$*UTF8*$!
{
	archiveVersion = 1;
	classes = {
	};
	objectVersion = 46;
	objects = {

/* Begin PBXBuildFile section */
		1646747B17FFA0610036E30B /* UICollectionReusableView+RACSupport.h in Headers */ = {isa = PBXBuildFile; fileRef = 1668027817FE75E900C724B4 /* UICollectionReusableView+RACSupport.h */; settings = {ATTRIBUTES = (Public, ); }; };
		1668028017FE75F900C724B4 /* UICollectionReusableView+RACSupport.m in Sources */ = {isa = PBXBuildFile; fileRef = 1668027917FE75E900C724B4 /* UICollectionReusableView+RACSupport.m */; };
		1668028317FE775200C724B4 /* UICollectionReusableViewRACSupportSpec.m in Sources */ = {isa = PBXBuildFile; fileRef = 1668028117FE774800C724B4 /* UICollectionReusableViewRACSupportSpec.m */; };
		1860F414177C91B500C7B3C9 /* UIKit.framework in Frameworks */ = {isa = PBXBuildFile; fileRef = 1860F413177C91B500C7B3C9 /* UIKit.framework */; };
		1860F416177C91B500C7B3C9 /* Foundation.framework in Frameworks */ = {isa = PBXBuildFile; fileRef = 1860F415177C91B500C7B3C9 /* Foundation.framework */; };
		1860F418177C91B500C7B3C9 /* CoreGraphics.framework in Frameworks */ = {isa = PBXBuildFile; fileRef = 1860F417177C91B500C7B3C9 /* CoreGraphics.framework */; };
		1860F41E177C91B500C7B3C9 /* InfoPlist.strings in Resources */ = {isa = PBXBuildFile; fileRef = 1860F41C177C91B500C7B3C9 /* InfoPlist.strings */; };
		1860F420177C91B500C7B3C9 /* main.m in Sources */ = {isa = PBXBuildFile; fileRef = 1860F41F177C91B500C7B3C9 /* main.m */; };
		1860F424177C91B500C7B3C9 /* RACAppDelegate.m in Sources */ = {isa = PBXBuildFile; fileRef = 1860F423177C91B500C7B3C9 /* RACAppDelegate.m */; };
		1860F426177C91B500C7B3C9 /* Default.png in Resources */ = {isa = PBXBuildFile; fileRef = 1860F425177C91B500C7B3C9 /* Default.png */; };
		1860F428177C91B500C7B3C9 /* Default@2x.png in Resources */ = {isa = PBXBuildFile; fileRef = 1860F427177C91B500C7B3C9 /* Default@2x.png */; };
		1860F42A177C91B500C7B3C9 /* Default-568h@2x.png in Resources */ = {isa = PBXBuildFile; fileRef = 1860F429177C91B500C7B3C9 /* Default-568h@2x.png */; };
		1860F432177C91B500C7B3C9 /* SenTestingKit.framework in Frameworks */ = {isa = PBXBuildFile; fileRef = 1860F431177C91B500C7B3C9 /* SenTestingKit.framework */; };
		1860F433177C91B500C7B3C9 /* UIKit.framework in Frameworks */ = {isa = PBXBuildFile; fileRef = 1860F413177C91B500C7B3C9 /* UIKit.framework */; };
		1860F434177C91B500C7B3C9 /* Foundation.framework in Frameworks */ = {isa = PBXBuildFile; fileRef = 1860F415177C91B500C7B3C9 /* Foundation.framework */; };
		1860F43C177C91B500C7B3C9 /* InfoPlist.strings in Resources */ = {isa = PBXBuildFile; fileRef = 1860F43A177C91B500C7B3C9 /* InfoPlist.strings */; };
		1860F44F177C958300C7B3C9 /* UITextFieldRACSupportSpec.m in Sources */ = {isa = PBXBuildFile; fileRef = D0C55CD817758A73008CDDCA /* UITextFieldRACSupportSpec.m */; };
		1860F450177C958900C7B3C9 /* UITextViewRACSupportSpec.m in Sources */ = {isa = PBXBuildFile; fileRef = D0C55CDE17758C2A008CDDCA /* UITextViewRACSupportSpec.m */; };
		1E893381171647A5009071B0 /* NSObjectRACPropertySubscribingExamples.m in Sources */ = {isa = PBXBuildFile; fileRef = 1E893380171647A5009071B0 /* NSObjectRACPropertySubscribingExamples.m */; };
<<<<<<< HEAD
		1EC06B17173CB04000365258 /* UIGestureRecognizer+RACSupport.h in Headers */ = {isa = PBXBuildFile; fileRef = 1EC06B15173CB04000365258 /* UIGestureRecognizer+RACSupport.h */; settings = {ATTRIBUTES = (Public, ); }; };
		1EC06B18173CB04000365258 /* UIGestureRecognizer+RACSupport.m in Sources */ = {isa = PBXBuildFile; fileRef = 1EC06B16173CB04000365258 /* UIGestureRecognizer+RACSupport.m */; };
		27A887D11703DC6800040001 /* UIBarButtonItem+RACSupport.m in Sources */ = {isa = PBXBuildFile; fileRef = 27A887C81703DB4F00040001 /* UIBarButtonItem+RACSupport.m */; };
		27A887D21703DDEB00040001 /* UIBarButtonItem+RACSupport.h in Headers */ = {isa = PBXBuildFile; fileRef = 27A887C71703DB4F00040001 /* UIBarButtonItem+RACSupport.h */; settings = {ATTRIBUTES = (Public, ); }; };
		4925E806181BCC71000B2FEE /* (null) in Sources */ = {isa = PBXBuildFile; };
		4973429718359E9B005C25CB /* RACSignal+Operations.h in Headers */ = {isa = PBXBuildFile; fileRef = D0D910CC15F915BD00AD2DDA /* RACSignal+Operations.h */; settings = {ATTRIBUTES = (Public, ); }; };
		4973429818359E9C005C25CB /* RACSignal+Operations.h in Headers */ = {isa = PBXBuildFile; fileRef = D0D910CC15F915BD00AD2DDA /* RACSignal+Operations.h */; settings = {ATTRIBUTES = (Public, ); }; };
		4973429918359EA1005C25CB /* RACSignal+Operations.h in Headers */ = {isa = PBXBuildFile; fileRef = D0D910CC15F915BD00AD2DDA /* RACSignal+Operations.h */; settings = {ATTRIBUTES = (Public, ); }; };
		4973429A18359EE2005C25CB /* ReactiveCocoa.h in Headers */ = {isa = PBXBuildFile; fileRef = 88037F8C15056328001A5B19 /* ReactiveCocoa.h */; settings = {ATTRIBUTES = (Public, ); }; };
		4973429B18359F29005C25CB /* NSObject+RACKVOWrapper.h in Headers */ = {isa = PBXBuildFile; fileRef = 8857BB81152A27A9009804CC /* NSObject+RACKVOWrapper.h */; settings = {ATTRIBUTES = (Public, ); }; };
		530EAFC8184CD68800C7409D /* EXTKeyPathCoding.h in Headers */ = {isa = PBXBuildFile; fileRef = D094E44517775AF200906BF7 /* EXTKeyPathCoding.h */; settings = {ATTRIBUTES = (Public, ); }; };
		530EAFC9184CD69600C7409D /* metamacros.h in Headers */ = {isa = PBXBuildFile; fileRef = D094E44817775AF200906BF7 /* metamacros.h */; settings = {ATTRIBUTES = (Public, ); }; };
		530EAFCA184CD6BA00C7409D /* EXTScope.h in Headers */ = {isa = PBXBuildFile; fileRef = D094E44617775AF200906BF7 /* EXTScope.h */; settings = {ATTRIBUTES = (Public, ); }; };
		554D9E5D181064E200F21262 /* UIRefreshControl+RACSupport.h in Headers */ = {isa = PBXBuildFile; fileRef = 554D9E5B181064E200F21262 /* UIRefreshControl+RACSupport.h */; settings = {ATTRIBUTES = (Public, ); }; };
		554D9E5E181064E200F21262 /* UIRefreshControl+RACSupport.m in Sources */ = {isa = PBXBuildFile; fileRef = 554D9E5C181064E200F21262 /* UIRefreshControl+RACSupport.m */; };
		5564537F18107203002BD2E4 /* RACControlActionExamples.m in Sources */ = {isa = PBXBuildFile; fileRef = D075A72917BCB7E100C24FB7 /* RACControlActionExamples.m */; };
=======
		1EC06B17173CB04000365258 /* UIGestureRecognizer+RACSignalSupport.h in Headers */ = {isa = PBXBuildFile; fileRef = 1EC06B15173CB04000365258 /* UIGestureRecognizer+RACSignalSupport.h */; settings = {ATTRIBUTES = (Public, ); }; };
		1EC06B18173CB04000365258 /* UIGestureRecognizer+RACSignalSupport.m in Sources */ = {isa = PBXBuildFile; fileRef = 1EC06B16173CB04000365258 /* UIGestureRecognizer+RACSignalSupport.m */; };
		27A887D11703DC6800040001 /* UIBarButtonItem+RACCommandSupport.m in Sources */ = {isa = PBXBuildFile; fileRef = 27A887C81703DB4F00040001 /* UIBarButtonItem+RACCommandSupport.m */; };
		27A887D21703DDEB00040001 /* UIBarButtonItem+RACCommandSupport.h in Headers */ = {isa = PBXBuildFile; fileRef = 27A887C71703DB4F00040001 /* UIBarButtonItem+RACCommandSupport.h */; settings = {ATTRIBUTES = (Public, ); }; };
		3C163DE218FE843D001AA13E /* UIImagePickerController+RACSignalSupport.h in Headers */ = {isa = PBXBuildFile; fileRef = 3C163DE018FE843D001AA13E /* UIImagePickerController+RACSignalSupport.h */; settings = {ATTRIBUTES = (Public, ); }; };
		3C163DE318FE843D001AA13E /* UIImagePickerController+RACSignalSupport.m in Sources */ = {isa = PBXBuildFile; fileRef = 3C163DE118FE843D001AA13E /* UIImagePickerController+RACSignalSupport.m */; };
		3C80F51F18FFCF810018AE41 /* UIImagePickerControllerRACSupportSpec.m in Sources */ = {isa = PBXBuildFile; fileRef = 3C80F51D18FFCF810018AE41 /* UIImagePickerControllerRACSupportSpec.m */; };
		4925E806181BCC71000B2FEE /* NSControllerRACSupportSpec.m in Sources */ = {isa = PBXBuildFile; fileRef = 4925E805181BCC71000B2FEE /* NSControllerRACSupportSpec.m */; };
		554D9E5D181064E200F21262 /* UIRefreshControl+RACCommandSupport.h in Headers */ = {isa = PBXBuildFile; fileRef = 554D9E5B181064E200F21262 /* UIRefreshControl+RACCommandSupport.h */; settings = {ATTRIBUTES = (Public, ); }; };
		554D9E5E181064E200F21262 /* UIRefreshControl+RACCommandSupport.m in Sources */ = {isa = PBXBuildFile; fileRef = 554D9E5C181064E200F21262 /* UIRefreshControl+RACCommandSupport.m */; };
		5564537F18107203002BD2E4 /* RACControlCommandExamples.m in Sources */ = {isa = PBXBuildFile; fileRef = D075A72917BCB7E100C24FB7 /* RACControlCommandExamples.m */; };
>>>>>>> 9c9912f6
		5564542418107275002BD2E4 /* UIRefreshControlRACSupportSpec.m in Sources */ = {isa = PBXBuildFile; fileRef = 5564542318107275002BD2E4 /* UIRefreshControlRACSupportSpec.m */; };
		557A4B5A177648C7008EF796 /* UIActionSheet+RACSupport.h in Headers */ = {isa = PBXBuildFile; fileRef = 557A4B58177648C7008EF796 /* UIActionSheet+RACSupport.h */; settings = {ATTRIBUTES = (Public, ); }; };
		557A4B5B177648C7008EF796 /* UIActionSheet+RACSupport.m in Sources */ = {isa = PBXBuildFile; fileRef = 557A4B59177648C7008EF796 /* UIActionSheet+RACSupport.m */; };
		55C39DE417F1EC6E006DC60C /* NSData+RACSupport.m in Sources */ = {isa = PBXBuildFile; fileRef = 88442C8816090C1500636B49 /* NSData+RACSupport.m */; };
		55C39DE517F1EC6E006DC60C /* NSFileHandle+RACSupport.m in Sources */ = {isa = PBXBuildFile; fileRef = 88442C8A16090C1500636B49 /* NSFileHandle+RACSupport.m */; };
		55C39DE617F1EC6E006DC60C /* NSNotificationCenter+RACSupport.m in Sources */ = {isa = PBXBuildFile; fileRef = 88442C8C16090C1500636B49 /* NSNotificationCenter+RACSupport.m */; };
		55C39DE717F1EC6E006DC60C /* NSString+RACSupport.m in Sources */ = {isa = PBXBuildFile; fileRef = 88442C8E16090C1500636B49 /* NSString+RACSupport.m */; };
		55C39DE817F1EC6E006DC60C /* NSData+RACSupport.m in Sources */ = {isa = PBXBuildFile; fileRef = 88442C8816090C1500636B49 /* NSData+RACSupport.m */; };
		55C39DE917F1EC6E006DC60C /* NSFileHandle+RACSupport.m in Sources */ = {isa = PBXBuildFile; fileRef = 88442C8A16090C1500636B49 /* NSFileHandle+RACSupport.m */; };
		55C39DEA17F1EC6E006DC60C /* NSNotificationCenter+RACSupport.m in Sources */ = {isa = PBXBuildFile; fileRef = 88442C8C16090C1500636B49 /* NSNotificationCenter+RACSupport.m */; };
		55C39DEB17F1EC6E006DC60C /* NSString+RACSupport.m in Sources */ = {isa = PBXBuildFile; fileRef = 88442C8E16090C1500636B49 /* NSString+RACSupport.m */; };
		55C39DEC17F1EC84006DC60C /* NSData+RACSupport.h in Headers */ = {isa = PBXBuildFile; fileRef = 88442C8716090C1500636B49 /* NSData+RACSupport.h */; settings = {ATTRIBUTES = (Public, ); }; };
		55C39DED17F1EC84006DC60C /* NSFileHandle+RACSupport.h in Headers */ = {isa = PBXBuildFile; fileRef = 88442C8916090C1500636B49 /* NSFileHandle+RACSupport.h */; settings = {ATTRIBUTES = (Public, ); }; };
		55C39DEE17F1EC84006DC60C /* NSNotificationCenter+RACSupport.h in Headers */ = {isa = PBXBuildFile; fileRef = 88442C8B16090C1500636B49 /* NSNotificationCenter+RACSupport.h */; settings = {ATTRIBUTES = (Public, ); }; };
		55C39DEF17F1EC84006DC60C /* NSString+RACSupport.h in Headers */ = {isa = PBXBuildFile; fileRef = 88442C8D16090C1500636B49 /* NSString+RACSupport.h */; settings = {ATTRIBUTES = (Public, ); }; };
		55C39DF017F1EC84006DC60C /* NSData+RACSupport.h in Headers */ = {isa = PBXBuildFile; fileRef = 88442C8716090C1500636B49 /* NSData+RACSupport.h */; settings = {ATTRIBUTES = (Public, ); }; };
		55C39DF117F1EC84006DC60C /* NSFileHandle+RACSupport.h in Headers */ = {isa = PBXBuildFile; fileRef = 88442C8916090C1500636B49 /* NSFileHandle+RACSupport.h */; settings = {ATTRIBUTES = (Public, ); }; };
		55C39DF217F1EC84006DC60C /* NSNotificationCenter+RACSupport.h in Headers */ = {isa = PBXBuildFile; fileRef = 88442C8B16090C1500636B49 /* NSNotificationCenter+RACSupport.h */; settings = {ATTRIBUTES = (Public, ); }; };
		55C39DF317F1EC84006DC60C /* NSString+RACSupport.h in Headers */ = {isa = PBXBuildFile; fileRef = 88442C8D16090C1500636B49 /* NSString+RACSupport.h */; settings = {ATTRIBUTES = (Public, ); }; };
		5EE9A7931760D61300EAF5A2 /* UIButton+RACSupport.h in Headers */ = {isa = PBXBuildFile; fileRef = 5EE9A7911760D61300EAF5A2 /* UIButton+RACSupport.h */; settings = {ATTRIBUTES = (Public, ); }; };
		5EE9A7941760D61300EAF5A2 /* UIButton+RACSupport.m in Sources */ = {isa = PBXBuildFile; fileRef = 5EE9A7921760D61300EAF5A2 /* UIButton+RACSupport.m */; };
		5F016DF717B10AA8002EEC69 /* UIControl+RACSupportPrivate.m in Sources */ = {isa = PBXBuildFile; fileRef = 5F016DF317B10AA8002EEC69 /* UIControl+RACSupportPrivate.m */; };
		5F2447AD167E87C50062180C /* RACKVOChannelSpec.m in Sources */ = {isa = PBXBuildFile; fileRef = 5F2447AC167E87C50062180C /* RACKVOChannelSpec.m */; };
		5F45A885168CFA3E00B58A2B /* RACKVOChannel.h in Headers */ = {isa = PBXBuildFile; fileRef = 5F45A883168CFA3E00B58A2B /* RACKVOChannel.h */; settings = {ATTRIBUTES = (Public, ); }; };
		5F45A886168CFA3E00B58A2B /* RACKVOChannel.h in Headers */ = {isa = PBXBuildFile; fileRef = 5F45A883168CFA3E00B58A2B /* RACKVOChannel.h */; settings = {ATTRIBUTES = (Public, ); }; };
		5F45A887168CFA3E00B58A2B /* RACKVOChannel.m in Sources */ = {isa = PBXBuildFile; fileRef = 5F45A884168CFA3E00B58A2B /* RACKVOChannel.m */; };
		5F45A888168CFA3E00B58A2B /* RACKVOChannel.m in Sources */ = {isa = PBXBuildFile; fileRef = 5F45A884168CFA3E00B58A2B /* RACKVOChannel.m */; };
		5F6FE8531692568A00A8D7A6 /* RACChannel.h in Headers */ = {isa = PBXBuildFile; fileRef = 5F6FE8511692568A00A8D7A6 /* RACChannel.h */; settings = {ATTRIBUTES = (Public, ); }; };
		5F6FE8541692568A00A8D7A6 /* RACChannel.h in Headers */ = {isa = PBXBuildFile; fileRef = 5F6FE8511692568A00A8D7A6 /* RACChannel.h */; settings = {ATTRIBUTES = (Public, ); }; };
		5F6FE8551692568A00A8D7A6 /* RACChannel.m in Sources */ = {isa = PBXBuildFile; fileRef = 5F6FE8521692568A00A8D7A6 /* RACChannel.m */; };
		5F6FE8561692568A00A8D7A6 /* RACChannel.m in Sources */ = {isa = PBXBuildFile; fileRef = 5F6FE8521692568A00A8D7A6 /* RACChannel.m */; };
		5F70B2AF17AB1829009AEDF9 /* UIDatePicker+RACSupport.h in Headers */ = {isa = PBXBuildFile; fileRef = 5F70B2AD17AB1829009AEDF9 /* UIDatePicker+RACSupport.h */; settings = {ATTRIBUTES = (Public, ); }; };
		5F70B2B017AB1829009AEDF9 /* UIDatePicker+RACSupport.m in Sources */ = {isa = PBXBuildFile; fileRef = 5F70B2AE17AB1829009AEDF9 /* UIDatePicker+RACSupport.m */; };
		5F70B2BE17AB1857009AEDF9 /* UISegmentedControl+RACSupport.h in Headers */ = {isa = PBXBuildFile; fileRef = 5F70B2B617AB1856009AEDF9 /* UISegmentedControl+RACSupport.h */; settings = {ATTRIBUTES = (Public, ); }; };
		5F70B2BF17AB1857009AEDF9 /* UISegmentedControl+RACSupport.m in Sources */ = {isa = PBXBuildFile; fileRef = 5F70B2B717AB1856009AEDF9 /* UISegmentedControl+RACSupport.m */; };
		5F70B2C017AB1857009AEDF9 /* UISlider+RACSupport.h in Headers */ = {isa = PBXBuildFile; fileRef = 5F70B2B817AB1856009AEDF9 /* UISlider+RACSupport.h */; settings = {ATTRIBUTES = (Public, ); }; };
		5F70B2C117AB1857009AEDF9 /* UISlider+RACSupport.m in Sources */ = {isa = PBXBuildFile; fileRef = 5F70B2B917AB1856009AEDF9 /* UISlider+RACSupport.m */; };
		5F70B2C217AB1857009AEDF9 /* UIStepper+RACSupport.h in Headers */ = {isa = PBXBuildFile; fileRef = 5F70B2BA17AB1857009AEDF9 /* UIStepper+RACSupport.h */; settings = {ATTRIBUTES = (Public, ); }; };
		5F70B2C317AB1857009AEDF9 /* UIStepper+RACSupport.m in Sources */ = {isa = PBXBuildFile; fileRef = 5F70B2BB17AB1857009AEDF9 /* UIStepper+RACSupport.m */; };
		5F70B2C417AB1857009AEDF9 /* UISwitch+RACSupport.h in Headers */ = {isa = PBXBuildFile; fileRef = 5F70B2BC17AB1857009AEDF9 /* UISwitch+RACSupport.h */; settings = {ATTRIBUTES = (Public, ); }; };
		5F70B2C517AB1857009AEDF9 /* UISwitch+RACSupport.m in Sources */ = {isa = PBXBuildFile; fileRef = 5F70B2BD17AB1857009AEDF9 /* UISwitch+RACSupport.m */; };
		5F773DEA169B46670023069D /* NSEnumerator+RACSupport.h in Headers */ = {isa = PBXBuildFile; fileRef = 5F773DE8169B46670023069D /* NSEnumerator+RACSupport.h */; settings = {ATTRIBUTES = (Public, ); }; };
		5F773DEB169B46670023069D /* NSEnumerator+RACSupport.h in Headers */ = {isa = PBXBuildFile; fileRef = 5F773DE8169B46670023069D /* NSEnumerator+RACSupport.h */; settings = {ATTRIBUTES = (Public, ); }; };
		5F773DEC169B46670023069D /* NSEnumerator+RACSupport.m in Sources */ = {isa = PBXBuildFile; fileRef = 5F773DE9169B46670023069D /* NSEnumerator+RACSupport.m */; };
		5F773DED169B46670023069D /* NSEnumerator+RACSupport.m in Sources */ = {isa = PBXBuildFile; fileRef = 5F773DE9169B46670023069D /* NSEnumerator+RACSupport.m */; };
		5F7EFECF168FBC4B0037E500 /* RACChannelExamples.m in Sources */ = {isa = PBXBuildFile; fileRef = 5F7EFECD168FBC4B0037E500 /* RACChannelExamples.m */; };
		5F7EFED0168FBC4B0037E500 /* RACChannelSpec.m in Sources */ = {isa = PBXBuildFile; fileRef = 5F7EFECE168FBC4B0037E500 /* RACChannelSpec.m */; };
		5F9743F91694A2460024EB82 /* RACEagerSequence.m in Sources */ = {isa = PBXBuildFile; fileRef = 5F9743F61694A2460024EB82 /* RACEagerSequence.m */; };
		5F9743FA1694A2460024EB82 /* RACEagerSequence.m in Sources */ = {isa = PBXBuildFile; fileRef = 5F9743F61694A2460024EB82 /* RACEagerSequence.m */; };
		5FAF5224174D4C2000CAC810 /* SenTestingKit.framework in Frameworks */ = {isa = PBXBuildFile; fileRef = 88CDF7DD15000FCF00163A9F /* SenTestingKit.framework */; };
		5FAF523F174D4D3600CAC810 /* NSNotificationCenterRACSupportSpec.m in Sources */ = {isa = PBXBuildFile; fileRef = D0700F4B1672994D00D7CD30 /* NSNotificationCenterRACSupportSpec.m */; };
		5FAF5240174D4D5600CAC810 /* NSObjectRACDeallocatingSpec.m in Sources */ = {isa = PBXBuildFile; fileRef = 6E58405E16F3414200F588A6 /* NSObjectRACDeallocatingSpec.m */; };
		5FAF5241174D4D5600CAC810 /* NSObjectRACLiftingSpec.m in Sources */ = {isa = PBXBuildFile; fileRef = 8801E7501644BDE200A155FE /* NSObjectRACLiftingSpec.m */; };
		5FAF5242174D4D5600CAC810 /* NSObjectRACPropertySubscribingExamples.m in Sources */ = {isa = PBXBuildFile; fileRef = 1E893380171647A5009071B0 /* NSObjectRACPropertySubscribingExamples.m */; };
		5FAF5243174D4D5600CAC810 /* NSObjectRACPropertySubscribingSpec.m in Sources */ = {isa = PBXBuildFile; fileRef = 8851A38A16161D500050D47F /* NSObjectRACPropertySubscribingSpec.m */; };
		5FAF5244174D4D5600CAC810 /* NSStringRACKeyPathUtilitiesSpec.m in Sources */ = {isa = PBXBuildFile; fileRef = 5FDC350E1736F81800792E52 /* NSStringRACKeyPathUtilitiesSpec.m */; };
		5FAF5246174D4D5600CAC810 /* RACBacktraceSpec.m in Sources */ = {isa = PBXBuildFile; fileRef = D0870C6E16884A0600D0E11D /* RACBacktraceSpec.m */; };
		5FAF5247174D4D5600CAC810 /* RACBlockTrampolineSpec.m in Sources */ = {isa = PBXBuildFile; fileRef = 886CEACC163DE669007632D1 /* RACBlockTrampolineSpec.m */; };
		5FAF5249174D4D5600CAC810 /* RACCompoundDisposableSpec.m in Sources */ = {isa = PBXBuildFile; fileRef = 881E86B91669350B00667F7B /* RACCompoundDisposableSpec.m */; };
		5FAF524A174D4D5600CAC810 /* RACEventSpec.m in Sources */ = {isa = PBXBuildFile; fileRef = D077A171169B79A900057BB1 /* RACEventSpec.m */; };
		5FAF524B174D4D5600CAC810 /* RACKVOWrapperSpec.m in Sources */ = {isa = PBXBuildFile; fileRef = D041376815D2281C004BBF80 /* RACKVOWrapperSpec.m */; };
		5FAF524D174D4D5600CAC810 /* RACKVOChannelSpec.m in Sources */ = {isa = PBXBuildFile; fileRef = 5F2447AC167E87C50062180C /* RACKVOChannelSpec.m */; };
		5FAF524E174D4D5600CAC810 /* RACPropertySignalExamples.m in Sources */ = {isa = PBXBuildFile; fileRef = D0EDE76616968AB10072A780 /* RACPropertySignalExamples.m */; };
		5FAF524F174D4D5600CAC810 /* RACChannelExamples.m in Sources */ = {isa = PBXBuildFile; fileRef = 5F7EFECD168FBC4B0037E500 /* RACChannelExamples.m */; };
		5FAF5250174D4D5600CAC810 /* RACChannelSpec.m in Sources */ = {isa = PBXBuildFile; fileRef = 5F7EFECE168FBC4B0037E500 /* RACChannelSpec.m */; };
		5FAF5252174D4D5600CAC810 /* RACCollectionSupportSpec.m in Sources */ = {isa = PBXBuildFile; fileRef = D0C70F8F164337A2007027B4 /* RACCollectionSupportSpec.m */; };
		5FAF5255174D4D5600CAC810 /* RACSignalSpec.m in Sources */ = {isa = PBXBuildFile; fileRef = 8820937B1501C8A600796685 /* RACSignalSpec.m */; };
		5FAF5257174D4D5600CAC810 /* RACSubjectSpec.m in Sources */ = {isa = PBXBuildFile; fileRef = 889D0A7F15974B2A00F833E3 /* RACSubjectSpec.m */; };
		5FAF5258174D4D5600CAC810 /* RACSubscriberExamples.m in Sources */ = {isa = PBXBuildFile; fileRef = D0C70EC516659333005AAD03 /* RACSubscriberExamples.m */; };
		5FAF5259174D4D5600CAC810 /* RACLiveSubscriberSpec.m in Sources */ = {isa = PBXBuildFile; fileRef = D0C70EC7166595AD005AAD03 /* RACLiveSubscriberSpec.m */; };
		5FAF525A174D4D5600CAC810 /* RACSubscriptingAssignmentTrampolineSpec.m in Sources */ = {isa = PBXBuildFile; fileRef = 88FC735A16114FFB00F8A774 /* RACSubscriptingAssignmentTrampolineSpec.m */; };
		5FAF525B174D4D5600CAC810 /* RACTestObject.m in Sources */ = {isa = PBXBuildFile; fileRef = 88442A331608A9AD00636B49 /* RACTestObject.m */; };
		5FAF525C174D4D5600CAC810 /* RACTupleSpec.m in Sources */ = {isa = PBXBuildFile; fileRef = D02221611678910900DBD031 /* RACTupleSpec.m */; };
		5FAF525D174D4D5600CAC810 /* NSObjectRACSelectorSignalSpec.m in Sources */ = {isa = PBXBuildFile; fileRef = 880D7A6516F7BB1A004A3361 /* NSObjectRACSelectorSignalSpec.m */; };
		5FAF525E174D4D5600CAC810 /* RACSubclassObject.m in Sources */ = {isa = PBXBuildFile; fileRef = 880D7A6816F7BCC7004A3361 /* RACSubclassObject.m */; };
		5FAF5262174D4D8F00CAC810 /* UIBarButtonItemRACSupportSpec.m in Sources */ = {isa = PBXBuildFile; fileRef = 5FAF5261174D4D8E00CAC810 /* UIBarButtonItemRACSupportSpec.m */; };
		5FAF5265174D500D00CAC810 /* libReactiveCocoa-iOS.a in Frameworks */ = {isa = PBXBuildFile; fileRef = 88F440AB153DAC820097B4C3 /* libReactiveCocoa-iOS.a */; };
		5FAF5289174E9CD300CAC810 /* CoreGraphics.framework in Frameworks */ = {isa = PBXBuildFile; fileRef = 5FAF5288174E9CD200CAC810 /* CoreGraphics.framework */; };
		5FD7DC7A174F9EAF008710B4 /* Foundation.framework in Frameworks */ = {isa = PBXBuildFile; fileRef = 88CDF7C415000FCE00163A9F /* Foundation.framework */; };
		5FD7DC7C174F9EEB008710B4 /* UIKit.framework in Frameworks */ = {isa = PBXBuildFile; fileRef = 5FD7DC7B174F9EEB008710B4 /* UIKit.framework */; };
		5FD7DC7F174F9FC8008710B4 /* UIKit.framework in Frameworks */ = {isa = PBXBuildFile; fileRef = 5FD7DC7B174F9EEB008710B4 /* UIKit.framework */; };
		5FDC35051736F54700792E52 /* NSString+RACKeyPathUtilities.m in Sources */ = {isa = PBXBuildFile; fileRef = 5FDC35021736F54700792E52 /* NSString+RACKeyPathUtilities.m */; };
		5FDC35061736F54700792E52 /* NSString+RACKeyPathUtilities.m in Sources */ = {isa = PBXBuildFile; fileRef = 5FDC35021736F54700792E52 /* NSString+RACKeyPathUtilities.m */; };
		5FDC350F1736F81900792E52 /* NSStringRACKeyPathUtilitiesSpec.m in Sources */ = {isa = PBXBuildFile; fileRef = 5FDC350E1736F81800792E52 /* NSStringRACKeyPathUtilitiesSpec.m */; };
		6E1C78901934AEBE00944C1D /* CADisplayLink+RACSupport.h in Headers */ = {isa = PBXBuildFile; fileRef = 6EA0AB3E1920F20200A8F141 /* CADisplayLink+RACSupport.h */; settings = {ATTRIBUTES = (Public, ); }; };
		6E58405516F22D7500F588A6 /* NSObject+RACDeallocating.h in Headers */ = {isa = PBXBuildFile; fileRef = 6E58405316F22D7500F588A6 /* NSObject+RACDeallocating.h */; settings = {ATTRIBUTES = (Public, ); }; };
		6E58405616F22D7500F588A6 /* NSObject+RACDeallocating.m in Sources */ = {isa = PBXBuildFile; fileRef = 6E58405416F22D7500F588A6 /* NSObject+RACDeallocating.m */; };
		6E58405D16F22F7800F588A6 /* NSObject+RACDeallocating.m in Sources */ = {isa = PBXBuildFile; fileRef = 6E58405416F22D7500F588A6 /* NSObject+RACDeallocating.m */; };
		6E58405F16F3414200F588A6 /* NSObjectRACDeallocatingSpec.m in Sources */ = {isa = PBXBuildFile; fileRef = 6E58405E16F3414200F588A6 /* NSObjectRACDeallocatingSpec.m */; };
		6E5D8E9219474136008C3E5F /* QuartzCore.framework in Frameworks */ = {isa = PBXBuildFile; fileRef = 6EA0AB431921106A00A8F141 /* QuartzCore.framework */; };
		6EA0AB421920F2F300A8F141 /* CADisplayLink+RACSupport.m in Sources */ = {isa = PBXBuildFile; fileRef = 6EA0AB3F1920F20200A8F141 /* CADisplayLink+RACSupport.m */; };
		6EA0C08216F4AEC1006EBEB2 /* NSObject+RACDeallocating.h in Headers */ = {isa = PBXBuildFile; fileRef = 6E58405316F22D7500F588A6 /* NSObject+RACDeallocating.h */; settings = {ATTRIBUTES = (Public, ); }; };
		7479F6E8186177D200575CDB /* RACIndexSetSequence.m in Sources */ = {isa = PBXBuildFile; fileRef = 7479F6E4186177D200575CDB /* RACIndexSetSequence.m */; };
		7479F6E9186177D200575CDB /* RACIndexSetSequence.m in Sources */ = {isa = PBXBuildFile; fileRef = 7479F6E4186177D200575CDB /* RACIndexSetSequence.m */; };
		7479F6EA186177D200575CDB /* RACIndexSetSequence.m in Sources */ = {isa = PBXBuildFile; fileRef = 7479F6E4186177D200575CDB /* RACIndexSetSequence.m */; };
		8801E7511644BDE200A155FE /* NSObjectRACLiftingSpec.m in Sources */ = {isa = PBXBuildFile; fileRef = 8801E7501644BDE200A155FE /* NSObjectRACLiftingSpec.m */; };
		88037F8415056328001A5B19 /* Cocoa.framework in Frameworks */ = {isa = PBXBuildFile; fileRef = 88CDF7BF15000FCE00163A9F /* Cocoa.framework */; };
		88037FB81505645C001A5B19 /* ReactiveCocoa.h in Headers */ = {isa = PBXBuildFile; fileRef = 88037F8C15056328001A5B19 /* ReactiveCocoa.h */; settings = {ATTRIBUTES = (Public, ); }; };
		88037FBB1505646C001A5B19 /* NSObject+RACPropertySubscribing.h in Headers */ = {isa = PBXBuildFile; fileRef = 88CDF82C15008C0500163A9F /* NSObject+RACPropertySubscribing.h */; settings = {ATTRIBUTES = (Public, ); }; };
		88037FBC1505646C001A5B19 /* RACSignal.h in Headers */ = {isa = PBXBuildFile; fileRef = 88CDF80415001CA800163A9F /* RACSignal.h */; settings = {ATTRIBUTES = (Public, ); }; };
		88037FBE1505646C001A5B19 /* RACSubscriber.h in Headers */ = {isa = PBXBuildFile; fileRef = 88CDF7FA150019CA00163A9F /* RACSubscriber.h */; settings = {ATTRIBUTES = (Public, ); }; };
		88037FC11505646C001A5B19 /* RACCommand.h in Headers */ = {isa = PBXBuildFile; fileRef = 882093E91501E6EE00796685 /* RACCommand.h */; settings = {ATTRIBUTES = (Public, ); }; };
		88037FC21505646C001A5B19 /* NSControl+RACSupport.h in Headers */ = {isa = PBXBuildFile; fileRef = 882093E61501E6CB00796685 /* NSControl+RACSupport.h */; settings = {ATTRIBUTES = (Public, ); }; };
		88037FC71505647E001A5B19 /* NSObject+RACKVOWrapper.m in Sources */ = {isa = PBXBuildFile; fileRef = 88CDF82915008BB900163A9F /* NSObject+RACKVOWrapper.m */; };
		88037FCC1505648C001A5B19 /* RACCommand.m in Sources */ = {isa = PBXBuildFile; fileRef = 882093EA1501E6EE00796685 /* RACCommand.m */; };
		88037FCD1505648C001A5B19 /* NSControl+RACSupport.m in Sources */ = {isa = PBXBuildFile; fileRef = 882093E71501E6CB00796685 /* NSControl+RACSupport.m */; };
		88037FD9150564D9001A5B19 /* ReactiveCocoa.framework in Frameworks */ = {isa = PBXBuildFile; fileRef = 88037F8315056328001A5B19 /* ReactiveCocoa.framework */; };
		880B9176150B09190008488E /* RACSubject.h in Headers */ = {isa = PBXBuildFile; fileRef = 880B9174150B09190008488E /* RACSubject.h */; settings = {ATTRIBUTES = (Public, ); }; };
		880B9177150B09190008488E /* RACSubject.m in Sources */ = {isa = PBXBuildFile; fileRef = 880B9175150B09190008488E /* RACSubject.m */; };
		880D7A5A16F7B351004A3361 /* NSObject+RACSelectorSignal.h in Headers */ = {isa = PBXBuildFile; fileRef = 880D7A5816F7B351004A3361 /* NSObject+RACSelectorSignal.h */; settings = {ATTRIBUTES = (Public, ); }; };
		880D7A5B16F7B351004A3361 /* NSObject+RACSelectorSignal.h in Headers */ = {isa = PBXBuildFile; fileRef = 880D7A5816F7B351004A3361 /* NSObject+RACSelectorSignal.h */; settings = {ATTRIBUTES = (Public, ); }; };
		880D7A5C16F7B351004A3361 /* NSObject+RACSelectorSignal.m in Sources */ = {isa = PBXBuildFile; fileRef = 880D7A5916F7B351004A3361 /* NSObject+RACSelectorSignal.m */; };
		880D7A5D16F7B351004A3361 /* NSObject+RACSelectorSignal.m in Sources */ = {isa = PBXBuildFile; fileRef = 880D7A5916F7B351004A3361 /* NSObject+RACSelectorSignal.m */; };
		880D7A6616F7BB1A004A3361 /* NSObjectRACSelectorSignalSpec.m in Sources */ = {isa = PBXBuildFile; fileRef = 880D7A6516F7BB1A004A3361 /* NSObjectRACSelectorSignalSpec.m */; };
		880D7A6916F7BCC7004A3361 /* RACSubclassObject.m in Sources */ = {isa = PBXBuildFile; fileRef = 880D7A6816F7BCC7004A3361 /* RACSubclassObject.m */; };
		881B37CC152260BF0079220B /* RACUnit.h in Headers */ = {isa = PBXBuildFile; fileRef = 881B37CA152260BF0079220B /* RACUnit.h */; settings = {ATTRIBUTES = (Public, ); }; };
		881B37CD152260BF0079220B /* RACUnit.m in Sources */ = {isa = PBXBuildFile; fileRef = 881B37CB152260BF0079220B /* RACUnit.m */; };
		881E86A21669304800667F7B /* RACCompoundDisposable.h in Headers */ = {isa = PBXBuildFile; fileRef = 881E86A01669304700667F7B /* RACCompoundDisposable.h */; settings = {ATTRIBUTES = (Public, ); }; };
		881E86A41669304800667F7B /* RACCompoundDisposable.m in Sources */ = {isa = PBXBuildFile; fileRef = 881E86A11669304700667F7B /* RACCompoundDisposable.m */; };
		881E86A51669304800667F7B /* RACCompoundDisposable.m in Sources */ = {isa = PBXBuildFile; fileRef = 881E86A11669304700667F7B /* RACCompoundDisposable.m */; };
		881E86BA1669350B00667F7B /* RACCompoundDisposableSpec.m in Sources */ = {isa = PBXBuildFile; fileRef = 881E86B91669350B00667F7B /* RACCompoundDisposableSpec.m */; };
		881E87AC16695C5600667F7B /* RACQueueScheduler.h in Headers */ = {isa = PBXBuildFile; fileRef = 881E87AA16695C5600667F7B /* RACQueueScheduler.h */; settings = {ATTRIBUTES = (Public, ); }; };
		881E87AE16695C5600667F7B /* RACQueueScheduler.m in Sources */ = {isa = PBXBuildFile; fileRef = 881E87AB16695C5600667F7B /* RACQueueScheduler.m */; };
		881E87AF16695C5600667F7B /* RACQueueScheduler.m in Sources */ = {isa = PBXBuildFile; fileRef = 881E87AB16695C5600667F7B /* RACQueueScheduler.m */; };
		881E87B416695EDF00667F7B /* RACImmediateScheduler.m in Sources */ = {isa = PBXBuildFile; fileRef = 881E87B116695EDF00667F7B /* RACImmediateScheduler.m */; };
		881E87B516695EDF00667F7B /* RACImmediateScheduler.m in Sources */ = {isa = PBXBuildFile; fileRef = 881E87B116695EDF00667F7B /* RACImmediateScheduler.m */; };
		8820937C1501C8A600796685 /* RACSignalSpec.m in Sources */ = {isa = PBXBuildFile; fileRef = 8820937B1501C8A600796685 /* RACSignalSpec.m */; };
		882D071917614FA7009EDA69 /* RACTargetQueueScheduler.h in Headers */ = {isa = PBXBuildFile; fileRef = 882D071717614FA7009EDA69 /* RACTargetQueueScheduler.h */; settings = {ATTRIBUTES = (Public, ); }; };
		882D071A17614FA7009EDA69 /* RACTargetQueueScheduler.m in Sources */ = {isa = PBXBuildFile; fileRef = 882D071817614FA7009EDA69 /* RACTargetQueueScheduler.m */; };
		882D071F17615139009EDA69 /* RACTargetQueueScheduler.m in Sources */ = {isa = PBXBuildFile; fileRef = 882D071817614FA7009EDA69 /* RACTargetQueueScheduler.m */; };
		882D072117615381009EDA69 /* RACQueueScheduler+Subclass.h in Headers */ = {isa = PBXBuildFile; fileRef = 882D07201761521B009EDA69 /* RACQueueScheduler+Subclass.h */; settings = {ATTRIBUTES = (Public, ); }; };
		88302BFD1762A9E6003633BD /* RACTestExampleScheduler.m in Sources */ = {isa = PBXBuildFile; fileRef = 88302BFC1762A9E6003633BD /* RACTestExampleScheduler.m */; };
		88302BFE1762A9E6003633BD /* RACTestExampleScheduler.m in Sources */ = {isa = PBXBuildFile; fileRef = 88302BFC1762A9E6003633BD /* RACTestExampleScheduler.m */; };
		88302C2E1762C180003633BD /* RACTargetQueueSchedulerSpec.m in Sources */ = {isa = PBXBuildFile; fileRef = 88302C2D1762C180003633BD /* RACTargetQueueSchedulerSpec.m */; };
		88302C2F1762C180003633BD /* RACTargetQueueSchedulerSpec.m in Sources */ = {isa = PBXBuildFile; fileRef = 88302C2D1762C180003633BD /* RACTargetQueueSchedulerSpec.m */; };
		88302C961762EC79003633BD /* RACQueueScheduler.h in Headers */ = {isa = PBXBuildFile; fileRef = 881E87AA16695C5600667F7B /* RACQueueScheduler.h */; settings = {ATTRIBUTES = (Public, ); }; };
		88302C9B1762EC7E003633BD /* RACQueueScheduler+Subclass.h in Headers */ = {isa = PBXBuildFile; fileRef = 882D07201761521B009EDA69 /* RACQueueScheduler+Subclass.h */; settings = {ATTRIBUTES = (Public, ); }; };
		88302CA21762F62D003633BD /* RACTargetQueueScheduler.h in Headers */ = {isa = PBXBuildFile; fileRef = 882D071717614FA7009EDA69 /* RACTargetQueueScheduler.h */; settings = {ATTRIBUTES = (Public, ); }; };
		8837EA1816A5A33300FC3CDF /* RACKVOTrampoline.m in Sources */ = {isa = PBXBuildFile; fileRef = 8837EA1516A5A33300FC3CDF /* RACKVOTrampoline.m */; };
		8837EA1916A5A33300FC3CDF /* RACKVOTrampoline.m in Sources */ = {isa = PBXBuildFile; fileRef = 8837EA1516A5A33300FC3CDF /* RACKVOTrampoline.m */; };
		883A84DA1513964B006DB4C7 /* RACBehaviorSubject.h in Headers */ = {isa = PBXBuildFile; fileRef = 883A84D81513964B006DB4C7 /* RACBehaviorSubject.h */; settings = {ATTRIBUTES = (Public, ); }; };
		883A84DB1513964B006DB4C7 /* RACBehaviorSubject.m in Sources */ = {isa = PBXBuildFile; fileRef = 883A84D91513964B006DB4C7 /* RACBehaviorSubject.m */; };
		883A84DF1513B5EC006DB4C7 /* RACDisposable.h in Headers */ = {isa = PBXBuildFile; fileRef = 883A84DD1513B5EC006DB4C7 /* RACDisposable.h */; settings = {ATTRIBUTES = (Public, ); }; };
		883A84E01513B5EC006DB4C7 /* RACDisposable.m in Sources */ = {isa = PBXBuildFile; fileRef = 883A84DE1513B5EC006DB4C7 /* RACDisposable.m */; };
		88442A341608A9AD00636B49 /* RACTestObject.m in Sources */ = {isa = PBXBuildFile; fileRef = 88442A331608A9AD00636B49 /* RACTestObject.m */; };
		884476E4152367D100958F44 /* RACScopedDisposable.h in Headers */ = {isa = PBXBuildFile; fileRef = 884476E2152367D100958F44 /* RACScopedDisposable.h */; settings = {ATTRIBUTES = (Public, ); }; };
		884476E5152367D100958F44 /* RACScopedDisposable.m in Sources */ = {isa = PBXBuildFile; fileRef = 884476E3152367D100958F44 /* RACScopedDisposable.m */; };
		884848B615F658B800B11BD0 /* NSControlRACSupportSpec.m in Sources */ = {isa = PBXBuildFile; fileRef = 884848B515F658B800B11BD0 /* NSControlRACSupportSpec.m */; };
		8851A38B16161D500050D47F /* NSObjectRACPropertySubscribingSpec.m in Sources */ = {isa = PBXBuildFile; fileRef = 8851A38A16161D500050D47F /* NSObjectRACPropertySubscribingSpec.m */; };
		8857BB82152A27A9009804CC /* NSObject+RACKVOWrapper.h in Headers */ = {isa = PBXBuildFile; fileRef = 8857BB81152A27A9009804CC /* NSObject+RACKVOWrapper.h */; settings = {ATTRIBUTES = (Public, ); }; };
		886678711518DCD800DE77EC /* NSObject+RACPropertySubscribing.m in Sources */ = {isa = PBXBuildFile; fileRef = 886678701518DCD800DE77EC /* NSObject+RACPropertySubscribing.m */; };
		886CEACD163DE669007632D1 /* RACBlockTrampolineSpec.m in Sources */ = {isa = PBXBuildFile; fileRef = 886CEACC163DE669007632D1 /* RACBlockTrampolineSpec.m */; };
		886CEAE2163DE942007632D1 /* NSObject+RACLifting.h in Headers */ = {isa = PBXBuildFile; fileRef = 886CEAE0163DE942007632D1 /* NSObject+RACLifting.h */; settings = {ATTRIBUTES = (Public, ); }; };
		886CEAE4163DE942007632D1 /* NSObject+RACLifting.m in Sources */ = {isa = PBXBuildFile; fileRef = 886CEAE1163DE942007632D1 /* NSObject+RACLifting.m */; };
		886CEAE5163DE942007632D1 /* NSObject+RACLifting.m in Sources */ = {isa = PBXBuildFile; fileRef = 886CEAE1163DE942007632D1 /* NSObject+RACLifting.m */; };
		886F702A1551CF920045D68B /* RACGroupedSignal.h in Headers */ = {isa = PBXBuildFile; fileRef = 886F70281551CF920045D68B /* RACGroupedSignal.h */; settings = {ATTRIBUTES = (Public, ); }; };
		886F702B1551CF920045D68B /* RACGroupedSignal.m in Sources */ = {isa = PBXBuildFile; fileRef = 886F70291551CF920045D68B /* RACGroupedSignal.m */; };
		886F702C1551CF9D0045D68B /* RACGroupedSignal.m in Sources */ = {isa = PBXBuildFile; fileRef = 886F70291551CF920045D68B /* RACGroupedSignal.m */; };
		887ACDA9165878A8009190AD /* NSInvocation+RACTypeParsing.m in Sources */ = {isa = PBXBuildFile; fileRef = 887ACDA6165878A7009190AD /* NSInvocation+RACTypeParsing.m */; };
		887ACDAA165878A8009190AD /* NSInvocation+RACTypeParsing.m in Sources */ = {isa = PBXBuildFile; fileRef = 887ACDA6165878A7009190AD /* NSInvocation+RACTypeParsing.m */; };
		8882D4601673B0450080E7CD /* RACBlockTrampoline.m in Sources */ = {isa = PBXBuildFile; fileRef = 888439A21634E10D00DED0DB /* RACBlockTrampoline.m */; };
		88977C3E1512914A00A09EC5 /* RACSignal.m in Sources */ = {isa = PBXBuildFile; fileRef = 88977C3D1512914A00A09EC5 /* RACSignal.m */; };
		889D0A8015974B2A00F833E3 /* RACSubjectSpec.m in Sources */ = {isa = PBXBuildFile; fileRef = 889D0A7F15974B2A00F833E3 /* RACSubjectSpec.m */; };
		88A0B6D2165B2B09005DE8F3 /* RACBlockTrampoline.m in Sources */ = {isa = PBXBuildFile; fileRef = 888439A21634E10D00DED0DB /* RACBlockTrampoline.m */; };
		88A0B6D3165B2B77005DE8F3 /* RACSubscriptingAssignmentTrampoline.h in Headers */ = {isa = PBXBuildFile; fileRef = 88FC735316114F9C00F8A774 /* RACSubscriptingAssignmentTrampoline.h */; settings = {ATTRIBUTES = (Public, ); }; };
		88B76F8E153726B00053EAE2 /* RACTuple.h in Headers */ = {isa = PBXBuildFile; fileRef = 88B76F8C153726B00053EAE2 /* RACTuple.h */; settings = {ATTRIBUTES = (Public, ); }; };
		88B76F8F153726B00053EAE2 /* RACTuple.m in Sources */ = {isa = PBXBuildFile; fileRef = 88B76F8D153726B00053EAE2 /* RACTuple.m */; };
		88C5A0241692460A0045EF05 /* RACMulticastConnection.h in Headers */ = {isa = PBXBuildFile; fileRef = 88C5A0231692460A0045EF05 /* RACMulticastConnection.h */; settings = {ATTRIBUTES = (Public, ); }; };
		88C5A026169246140045EF05 /* RACMulticastConnection.m in Sources */ = {isa = PBXBuildFile; fileRef = 88C5A025169246140045EF05 /* RACMulticastConnection.m */; };
		88C5A027169246140045EF05 /* RACMulticastConnection.m in Sources */ = {isa = PBXBuildFile; fileRef = 88C5A025169246140045EF05 /* RACMulticastConnection.m */; };
		88CDF7DE15000FCF00163A9F /* SenTestingKit.framework in Frameworks */ = {isa = PBXBuildFile; fileRef = 88CDF7DD15000FCF00163A9F /* SenTestingKit.framework */; };
		88CDF7DF15000FCF00163A9F /* Cocoa.framework in Frameworks */ = {isa = PBXBuildFile; fileRef = 88CDF7BF15000FCE00163A9F /* Cocoa.framework */; };
		88CDF7E715000FCF00163A9F /* InfoPlist.strings in Resources */ = {isa = PBXBuildFile; fileRef = 88CDF7E515000FCF00163A9F /* InfoPlist.strings */; };
		88D4AB3E1510F6C30011494F /* RACReplaySubject.h in Headers */ = {isa = PBXBuildFile; fileRef = 88D4AB3C1510F6C30011494F /* RACReplaySubject.h */; settings = {ATTRIBUTES = (Public, ); }; };
		88D4AB3F1510F6C30011494F /* RACReplaySubject.m in Sources */ = {isa = PBXBuildFile; fileRef = 88D4AB3D1510F6C30011494F /* RACReplaySubject.m */; };
		88E2C6B4153C771C00C7493C /* RACScheduler.h in Headers */ = {isa = PBXBuildFile; fileRef = 88E2C6B2153C771C00C7493C /* RACScheduler.h */; settings = {ATTRIBUTES = (Public, ); }; };
		88E2C6B5153C771C00C7493C /* RACScheduler.m in Sources */ = {isa = PBXBuildFile; fileRef = 88E2C6B3153C771C00C7493C /* RACScheduler.m */; };
		88F440BA153DAD570097B4C3 /* RACCommand.m in Sources */ = {isa = PBXBuildFile; fileRef = 882093EA1501E6EE00796685 /* RACCommand.m */; };
		88F440BD153DAD5C0097B4C3 /* RACSignal.m in Sources */ = {isa = PBXBuildFile; fileRef = 88977C3D1512914A00A09EC5 /* RACSignal.m */; };
		88F440C0153DAD630097B4C3 /* RACSubject.m in Sources */ = {isa = PBXBuildFile; fileRef = 880B9175150B09190008488E /* RACSubject.m */; };
		88F440C1153DAD640097B4C3 /* RACReplaySubject.m in Sources */ = {isa = PBXBuildFile; fileRef = 88D4AB3D1510F6C30011494F /* RACReplaySubject.m */; };
		88F440C3153DAD690097B4C3 /* RACBehaviorSubject.m in Sources */ = {isa = PBXBuildFile; fileRef = 883A84D91513964B006DB4C7 /* RACBehaviorSubject.m */; };
		88F440C5153DAD6C0097B4C3 /* RACDisposable.m in Sources */ = {isa = PBXBuildFile; fileRef = 883A84DE1513B5EC006DB4C7 /* RACDisposable.m */; };
		88F440C6153DAD6E0097B4C3 /* RACScopedDisposable.m in Sources */ = {isa = PBXBuildFile; fileRef = 884476E3152367D100958F44 /* RACScopedDisposable.m */; };
		88F440C9153DAD740097B4C3 /* RACUnit.m in Sources */ = {isa = PBXBuildFile; fileRef = 881B37CB152260BF0079220B /* RACUnit.m */; };
		88F440CA153DAD760097B4C3 /* RACTuple.m in Sources */ = {isa = PBXBuildFile; fileRef = 88B76F8D153726B00053EAE2 /* RACTuple.m */; };
		88F440CB153DAD780097B4C3 /* RACScheduler.m in Sources */ = {isa = PBXBuildFile; fileRef = 88E2C6B3153C771C00C7493C /* RACScheduler.m */; };
		88F440CE153DAD830097B4C3 /* NSObject+RACKVOWrapper.m in Sources */ = {isa = PBXBuildFile; fileRef = 88CDF82915008BB900163A9F /* NSObject+RACKVOWrapper.m */; };
		88F440CF153DAD850097B4C3 /* NSObject+RACPropertySubscribing.m in Sources */ = {isa = PBXBuildFile; fileRef = 886678701518DCD800DE77EC /* NSObject+RACPropertySubscribing.m */; };
		88F440D3153DADEA0097B4C3 /* NSObject+RACAppKitBindings.h in Headers */ = {isa = PBXBuildFile; fileRef = 88F440D1153DADEA0097B4C3 /* NSObject+RACAppKitBindings.h */; settings = {ATTRIBUTES = (Public, ); }; };
		88F440D4153DADEA0097B4C3 /* NSObject+RACAppKitBindings.m in Sources */ = {isa = PBXBuildFile; fileRef = 88F440D2153DADEA0097B4C3 /* NSObject+RACAppKitBindings.m */; };
		88F44263153DC2C70097B4C3 /* UIControl+RACSupport.m in Sources */ = {isa = PBXBuildFile; fileRef = 88F44260153DC0450097B4C3 /* UIControl+RACSupport.m */; };
		88F44267153DCAC50097B4C3 /* UITextField+RACSupport.m in Sources */ = {isa = PBXBuildFile; fileRef = 88F44265153DCAC50097B4C3 /* UITextField+RACSupport.m */; };
		88FC735716114F9C00F8A774 /* RACSubscriptingAssignmentTrampoline.m in Sources */ = {isa = PBXBuildFile; fileRef = 88FC735416114F9C00F8A774 /* RACSubscriptingAssignmentTrampoline.m */; };
		88FC735816114F9C00F8A774 /* RACSubscriptingAssignmentTrampoline.m in Sources */ = {isa = PBXBuildFile; fileRef = 88FC735416114F9C00F8A774 /* RACSubscriptingAssignmentTrampoline.m */; };
		88FC735B16114FFB00F8A774 /* RACSubscriptingAssignmentTrampolineSpec.m in Sources */ = {isa = PBXBuildFile; fileRef = 88FC735A16114FFB00F8A774 /* RACSubscriptingAssignmentTrampolineSpec.m */; };
		A1FCC27715666AA3008C9686 /* UITextView+RACSupport.m in Sources */ = {isa = PBXBuildFile; fileRef = A1FCC27315666AA3008C9686 /* UITextView+RACSupport.m */; };
		A1FCC374156754A7008C9686 /* RACObjCRuntime.m in Sources */ = {isa = PBXBuildFile; fileRef = A1FCC371156754A7008C9686 /* RACObjCRuntime.m */; settings = {COMPILER_FLAGS = "-fno-objc-arc"; }; };
		A1FCC375156754A7008C9686 /* RACObjCRuntime.m in Sources */ = {isa = PBXBuildFile; fileRef = A1FCC371156754A7008C9686 /* RACObjCRuntime.m */; settings = {COMPILER_FLAGS = "-fno-objc-arc"; }; };
		A1FCC37B1567DED0008C9686 /* RACDelegateProxy.m in Sources */ = {isa = PBXBuildFile; fileRef = A1FCC3771567DED0008C9686 /* RACDelegateProxy.m */; };
		AC65FD52176DECB1005ED22B /* UIAlertViewRACSupportSpec.m in Sources */ = {isa = PBXBuildFile; fileRef = AC65FD51176DECB1005ED22B /* UIAlertViewRACSupportSpec.m */; };
		ACB0EAF31797DDD400942FFC /* UIAlertView+RACSupport.m in Sources */ = {isa = PBXBuildFile; fileRef = ACB0EAF11797DDD400942FFC /* UIAlertView+RACSupport.m */; };
		ACB0EAF41797DDD400942FFC /* UIAlertView+RACSupport.h in Headers */ = {isa = PBXBuildFile; fileRef = ACB0EAF21797DDD400942FFC /* UIAlertView+RACSupport.h */; settings = {ATTRIBUTES = (Public, ); }; };
		BE527E9318636F7F006349E8 /* NSUserDefaults+RACSupport.h in Headers */ = {isa = PBXBuildFile; fileRef = BE527E9118636F7F006349E8 /* NSUserDefaults+RACSupport.h */; settings = {ATTRIBUTES = (Public, ); }; };
		BE527E9418636F7F006349E8 /* NSUserDefaults+RACSupport.h in Headers */ = {isa = PBXBuildFile; fileRef = BE527E9118636F7F006349E8 /* NSUserDefaults+RACSupport.h */; settings = {ATTRIBUTES = (Public, ); }; };
		BE527E9518636F7F006349E8 /* NSUserDefaults+RACSupport.h in Headers */ = {isa = PBXBuildFile; fileRef = BE527E9118636F7F006349E8 /* NSUserDefaults+RACSupport.h */; settings = {ATTRIBUTES = (Public, ); }; };
		BE527E9618636F7F006349E8 /* NSUserDefaults+RACSupport.m in Sources */ = {isa = PBXBuildFile; fileRef = BE527E9218636F7F006349E8 /* NSUserDefaults+RACSupport.m */; };
		BE527E9718636F7F006349E8 /* NSUserDefaults+RACSupport.m in Sources */ = {isa = PBXBuildFile; fileRef = BE527E9218636F7F006349E8 /* NSUserDefaults+RACSupport.m */; };
		BE527E9818636F7F006349E8 /* NSUserDefaults+RACSupport.m in Sources */ = {isa = PBXBuildFile; fileRef = BE527E9218636F7F006349E8 /* NSUserDefaults+RACSupport.m */; };
		BE527E9F1863705B006349E8 /* NSUserDefaultsRACSupportSpec.m in Sources */ = {isa = PBXBuildFile; fileRef = BE527E9E1863705B006349E8 /* NSUserDefaultsRACSupportSpec.m */; };
		BE527EA01863706B006349E8 /* NSUserDefaultsRACSupportSpec.m in Sources */ = {isa = PBXBuildFile; fileRef = BE527E9E1863705B006349E8 /* NSUserDefaultsRACSupportSpec.m */; };
		CD0C273F1865734100C61F7A /* NSHashTable+RACSupport.h in Headers */ = {isa = PBXBuildFile; fileRef = CD0C273D1865734100C61F7A /* NSHashTable+RACSupport.h */; settings = {ATTRIBUTES = (Public, ); }; };
		CD0C27401865734100C61F7A /* NSHashTable+RACSupport.h in Headers */ = {isa = PBXBuildFile; fileRef = CD0C273D1865734100C61F7A /* NSHashTable+RACSupport.h */; settings = {ATTRIBUTES = (Public, ); }; };
		CD0C27411865734100C61F7A /* NSHashTable+RACSupport.h in Headers */ = {isa = PBXBuildFile; fileRef = CD0C273D1865734100C61F7A /* NSHashTable+RACSupport.h */; settings = {ATTRIBUTES = (Public, ); }; };
		CD0C27421865734100C61F7A /* NSHashTable+RACSupport.m in Sources */ = {isa = PBXBuildFile; fileRef = CD0C273E1865734100C61F7A /* NSHashTable+RACSupport.m */; };
		CD0C27431865734100C61F7A /* NSHashTable+RACSupport.m in Sources */ = {isa = PBXBuildFile; fileRef = CD0C273E1865734100C61F7A /* NSHashTable+RACSupport.m */; };
		CD0C27441865734100C61F7A /* NSHashTable+RACSupport.m in Sources */ = {isa = PBXBuildFile; fileRef = CD0C273E1865734100C61F7A /* NSHashTable+RACSupport.m */; };
		CD11C6F318714CD0007C7CFD /* UITableViewHeaderFooterView+RACSignalSupport.h in Headers */ = {isa = PBXBuildFile; fileRef = CD11C6F118714CD0007C7CFD /* UITableViewHeaderFooterView+RACSignalSupport.h */; settings = {ATTRIBUTES = (Public, ); }; };
		CD11C6F418714CD0007C7CFD /* UITableViewHeaderFooterView+RACSignalSupport.m in Sources */ = {isa = PBXBuildFile; fileRef = CD11C6F218714CD0007C7CFD /* UITableViewHeaderFooterView+RACSignalSupport.m */; };
		CD11C6FF18714F00007C7CFD /* RACTestTableViewController.m in Sources */ = {isa = PBXBuildFile; fileRef = CD11C6FD18714DFB007C7CFD /* RACTestTableViewController.m */; };
		CD11C700187151AE007C7CFD /* UITableViewHeaderFooterViewRACSupportSpec.m in Sources */ = {isa = PBXBuildFile; fileRef = CD11C6F918714DC1007C7CFD /* UITableViewHeaderFooterViewRACSupportSpec.m */; };
		CDDDF973186958E00055A4B8 /* NSMapTable+RACSupport.h in Headers */ = {isa = PBXBuildFile; fileRef = CDDDF971186958E00055A4B8 /* NSMapTable+RACSupport.h */; settings = {ATTRIBUTES = (Public, ); }; };
		CDDDF974186958E00055A4B8 /* NSMapTable+RACSupport.h in Headers */ = {isa = PBXBuildFile; fileRef = CDDDF971186958E00055A4B8 /* NSMapTable+RACSupport.h */; settings = {ATTRIBUTES = (Public, ); }; };
		CDDDF975186958E00055A4B8 /* NSMapTable+RACSupport.h in Headers */ = {isa = PBXBuildFile; fileRef = CDDDF971186958E00055A4B8 /* NSMapTable+RACSupport.h */; settings = {ATTRIBUTES = (Public, ); }; };
		CDDDF976186958E00055A4B8 /* NSMapTable+RACSupport.m in Sources */ = {isa = PBXBuildFile; fileRef = CDDDF972186958E00055A4B8 /* NSMapTable+RACSupport.m */; };
		CDDDF977186958E00055A4B8 /* NSMapTable+RACSupport.m in Sources */ = {isa = PBXBuildFile; fileRef = CDDDF972186958E00055A4B8 /* NSMapTable+RACSupport.m */; };
		CDDDF978186958E00055A4B8 /* NSMapTable+RACSupport.m in Sources */ = {isa = PBXBuildFile; fileRef = CDDDF972186958E00055A4B8 /* NSMapTable+RACSupport.m */; };
		D004BC9C177E1A2B00A5B8C5 /* UIActionSheetRACSupportSpec.m in Sources */ = {isa = PBXBuildFile; fileRef = D004BC9B177E1A2B00A5B8C5 /* UIActionSheetRACSupportSpec.m */; };
		D005A259169A3B7D00A9D2DB /* RACBacktrace.h in Headers */ = {isa = PBXBuildFile; fileRef = D02538A115E2D7FB005BACB8 /* RACBacktrace.h */; settings = {ATTRIBUTES = (Public, ); }; };
		D00604B01891E19600FF3F10 /* RACCollectionMutationSpec.m in Sources */ = {isa = PBXBuildFile; fileRef = D00604AF1891E19600FF3F10 /* RACCollectionMutationSpec.m */; };
		D00604B11891E19600FF3F10 /* RACCollectionMutationSpec.m in Sources */ = {isa = PBXBuildFile; fileRef = D00604AF1891E19600FF3F10 /* RACCollectionMutationSpec.m */; };
		D00930791788AB7B00EE7E8B /* RACTestScheduler.h in Headers */ = {isa = PBXBuildFile; fileRef = D00930771788AB7B00EE7E8B /* RACTestScheduler.h */; settings = {ATTRIBUTES = (Public, ); }; };
		D009307A1788AB7B00EE7E8B /* RACTestScheduler.h in Headers */ = {isa = PBXBuildFile; fileRef = D00930771788AB7B00EE7E8B /* RACTestScheduler.h */; settings = {ATTRIBUTES = (Public, ); }; };
		D009307B1788AB7B00EE7E8B /* RACTestScheduler.m in Sources */ = {isa = PBXBuildFile; fileRef = D00930781788AB7B00EE7E8B /* RACTestScheduler.m */; };
		D009307C1788AB7B00EE7E8B /* RACTestScheduler.m in Sources */ = {isa = PBXBuildFile; fileRef = D00930781788AB7B00EE7E8B /* RACTestScheduler.m */; };
		D00C4080185A654800E6D460 /* RACActionSpec.m in Sources */ = {isa = PBXBuildFile; fileRef = D00C407F185A654800E6D460 /* RACActionSpec.m */; };
		D00C4081185A654800E6D460 /* RACActionSpec.m in Sources */ = {isa = PBXBuildFile; fileRef = D00C407F185A654800E6D460 /* RACActionSpec.m */; };
		D01052111890FB3D0004A983 /* RACReplaySubjectSpec.m in Sources */ = {isa = PBXBuildFile; fileRef = D01052101890FB3D0004A983 /* RACReplaySubjectSpec.m */; };
		D01052121890FB3D0004A983 /* RACReplaySubjectSpec.m in Sources */ = {isa = PBXBuildFile; fileRef = D01052101890FB3D0004A983 /* RACReplaySubjectSpec.m */; };
		D010521C1891028D0004A983 /* RACSignalOperationsSpec.m in Sources */ = {isa = PBXBuildFile; fileRef = D010521B1891028D0004A983 /* RACSignalOperationsSpec.m */; };
		D010521D1891028D0004A983 /* RACSignalOperationsSpec.m in Sources */ = {isa = PBXBuildFile; fileRef = D010521B1891028D0004A983 /* RACSignalOperationsSpec.m */; };
		D0105228189109D90004A983 /* UICollectionView+RACSupport.h in Headers */ = {isa = PBXBuildFile; fileRef = D0105226189109D90004A983 /* UICollectionView+RACSupport.h */; settings = {ATTRIBUTES = (Public, ); }; };
		D0105229189109D90004A983 /* UICollectionView+RACSupport.m in Sources */ = {isa = PBXBuildFile; fileRef = D0105227189109D90004A983 /* UICollectionView+RACSupport.m */; };
		D011F9D01782AFD400EE7E38 /* NSObjectRACAppKitBindingsSpec.m in Sources */ = {isa = PBXBuildFile; fileRef = D011F9CF1782AFD400EE7E38 /* NSObjectRACAppKitBindingsSpec.m */; };
		D013A3D91807B5ED0072B6CE /* RACErrorSignal.m in Sources */ = {isa = PBXBuildFile; fileRef = D013A3D51807B5ED0072B6CE /* RACErrorSignal.m */; };
		D013A3DA1807B5ED0072B6CE /* RACErrorSignal.m in Sources */ = {isa = PBXBuildFile; fileRef = D013A3D51807B5ED0072B6CE /* RACErrorSignal.m */; };
		D013A3DB1807B5ED0072B6CE /* RACErrorSignal.m in Sources */ = {isa = PBXBuildFile; fileRef = D013A3D51807B5ED0072B6CE /* RACErrorSignal.m */; };
		D013A3E11807B7450072B6CE /* RACEmptySignal.m in Sources */ = {isa = PBXBuildFile; fileRef = D013A3DD1807B7450072B6CE /* RACEmptySignal.m */; };
		D013A3E21807B7450072B6CE /* RACEmptySignal.m in Sources */ = {isa = PBXBuildFile; fileRef = D013A3DD1807B7450072B6CE /* RACEmptySignal.m */; };
		D013A3E31807B7450072B6CE /* RACEmptySignal.m in Sources */ = {isa = PBXBuildFile; fileRef = D013A3DD1807B7450072B6CE /* RACEmptySignal.m */; };
		D013A3E91807B7C30072B6CE /* RACReturnSignal.m in Sources */ = {isa = PBXBuildFile; fileRef = D013A3E51807B7C30072B6CE /* RACReturnSignal.m */; };
		D013A3EA1807B7C30072B6CE /* RACReturnSignal.m in Sources */ = {isa = PBXBuildFile; fileRef = D013A3E51807B7C30072B6CE /* RACReturnSignal.m */; };
		D013A3EB1807B7C30072B6CE /* RACReturnSignal.m in Sources */ = {isa = PBXBuildFile; fileRef = D013A3E51807B7C30072B6CE /* RACReturnSignal.m */; };
		D013A3F21807B9690072B6CE /* RACDynamicSignal.m in Sources */ = {isa = PBXBuildFile; fileRef = D013A3EE1807B9690072B6CE /* RACDynamicSignal.m */; };
		D013A3F31807B9690072B6CE /* RACDynamicSignal.m in Sources */ = {isa = PBXBuildFile; fileRef = D013A3EE1807B9690072B6CE /* RACDynamicSignal.m */; };
		D013A3F41807B9690072B6CE /* RACDynamicSignal.m in Sources */ = {isa = PBXBuildFile; fileRef = D013A3EE1807B9690072B6CE /* RACDynamicSignal.m */; };
		D020F3DB17F6A3E40092BED2 /* RACCompoundDisposableProvider.d in Sources */ = {isa = PBXBuildFile; fileRef = D020F3DA17F6A3E40092BED2 /* RACCompoundDisposableProvider.d */; };
		D020F3DC17F6A3E40092BED2 /* RACCompoundDisposableProvider.d in Sources */ = {isa = PBXBuildFile; fileRef = D020F3DA17F6A3E40092BED2 /* RACCompoundDisposableProvider.d */; };
		D02221621678910900DBD031 /* RACTupleSpec.m in Sources */ = {isa = PBXBuildFile; fileRef = D02221611678910900DBD031 /* RACTupleSpec.m */; };
		D028DB74179E53CB00D1042F /* RACSerialDisposable.h in Headers */ = {isa = PBXBuildFile; fileRef = D028DB72179E53CB00D1042F /* RACSerialDisposable.h */; settings = {ATTRIBUTES = (Public, ); }; };
		D028DB75179E53CB00D1042F /* RACSerialDisposable.h in Headers */ = {isa = PBXBuildFile; fileRef = D028DB72179E53CB00D1042F /* RACSerialDisposable.h */; settings = {ATTRIBUTES = (Public, ); }; };
		D028DB76179E53CB00D1042F /* RACSerialDisposable.m in Sources */ = {isa = PBXBuildFile; fileRef = D028DB73179E53CB00D1042F /* RACSerialDisposable.m */; };
		D028DB77179E53CB00D1042F /* RACSerialDisposable.m in Sources */ = {isa = PBXBuildFile; fileRef = D028DB73179E53CB00D1042F /* RACSerialDisposable.m */; };
		D028DB7D179E591E00D1042F /* RACSerialDisposableSpec.m in Sources */ = {isa = PBXBuildFile; fileRef = D028DB7C179E591E00D1042F /* RACSerialDisposableSpec.m */; };
		D028DB7E179E591E00D1042F /* RACSerialDisposableSpec.m in Sources */ = {isa = PBXBuildFile; fileRef = D028DB7C179E591E00D1042F /* RACSerialDisposableSpec.m */; };
		D028DB87179E616700D1042F /* UITableViewCell+RACSupport.h in Headers */ = {isa = PBXBuildFile; fileRef = D028DB85179E616700D1042F /* UITableViewCell+RACSupport.h */; settings = {ATTRIBUTES = (Public, ); }; };
		D028DB88179E616700D1042F /* UITableViewCell+RACSupport.m in Sources */ = {isa = PBXBuildFile; fileRef = D028DB86179E616700D1042F /* UITableViewCell+RACSupport.m */; };
		D02C7C901822D43000CB20D6 /* RACSchedulerSpec.m in Sources */ = {isa = PBXBuildFile; fileRef = D02C7C8F1822D43000CB20D6 /* RACSchedulerSpec.m */; };
		D02C7C911822D43000CB20D6 /* RACSchedulerSpec.m in Sources */ = {isa = PBXBuildFile; fileRef = D02C7C8F1822D43000CB20D6 /* RACSchedulerSpec.m */; };
		D0307EDF1731AAE100D83211 /* RACTupleSequence.m in Sources */ = {isa = PBXBuildFile; fileRef = D0307EDC1731AAE100D83211 /* RACTupleSequence.m */; };
		D0307EE01731AAE100D83211 /* RACTupleSequence.m in Sources */ = {isa = PBXBuildFile; fileRef = D0307EDC1731AAE100D83211 /* RACTupleSequence.m */; };
		D03525D417E2EBC90099CBAB /* RACSignalProvider.d in Sources */ = {isa = PBXBuildFile; fileRef = D03525D317E2EBC90099CBAB /* RACSignalProvider.d */; };
		D03525D917E2FAAD0099CBAB /* RACSignalProvider.d in Sources */ = {isa = PBXBuildFile; fileRef = D03525D317E2EBC90099CBAB /* RACSignalProvider.d */; };
		D0360E111832224B00132D2F /* RACDynamicSignalGenerator.h in Headers */ = {isa = PBXBuildFile; fileRef = D0BD34D1182B163E00B324CB /* RACDynamicSignalGenerator.h */; settings = {ATTRIBUTES = (Public, ); }; };
		D0360E121832224C00132D2F /* RACDynamicSignalGenerator.h in Headers */ = {isa = PBXBuildFile; fileRef = D0BD34D1182B163E00B324CB /* RACDynamicSignalGenerator.h */; settings = {ATTRIBUTES = (Public, ); }; };
		D0360E131832225000132D2F /* RACDynamicSignalGenerator.h in Headers */ = {isa = PBXBuildFile; fileRef = D0BD34D1182B163E00B324CB /* RACDynamicSignalGenerator.h */; settings = {ATTRIBUTES = (Public, ); }; };
		D041376915D2281C004BBF80 /* RACKVOWrapperSpec.m in Sources */ = {isa = PBXBuildFile; fileRef = D041376815D2281C004BBF80 /* RACKVOWrapperSpec.m */; };
		D049804217F91F42001EE042 /* EXTRuntimeExtensions.m in Sources */ = {isa = PBXBuildFile; fileRef = D05F9D3417984EC000FD7982 /* EXTRuntimeExtensions.m */; };
		D04F43B8186CC9B3006ADA61 /* RACOrderedCollection.h in Headers */ = {isa = PBXBuildFile; fileRef = D04F43B7186CC9B3006ADA61 /* RACOrderedCollection.h */; settings = {ATTRIBUTES = (Public, ); }; };
		D04F43B9186CC9B3006ADA61 /* RACOrderedCollection.h in Headers */ = {isa = PBXBuildFile; fileRef = D04F43B7186CC9B3006ADA61 /* RACOrderedCollection.h */; settings = {ATTRIBUTES = (Public, ); }; };
		D04F43BA186CC9B3006ADA61 /* RACOrderedCollection.h in Headers */ = {isa = PBXBuildFile; fileRef = D04F43B7186CC9B3006ADA61 /* RACOrderedCollection.h */; settings = {ATTRIBUTES = (Public, ); }; };
		D04F43BC186CC9BF006ADA61 /* RACCollection.h in Headers */ = {isa = PBXBuildFile; fileRef = D04F43BB186CC9BF006ADA61 /* RACCollection.h */; settings = {ATTRIBUTES = (Public, ); }; };
		D04F43BD186CC9BF006ADA61 /* RACCollection.h in Headers */ = {isa = PBXBuildFile; fileRef = D04F43BB186CC9BF006ADA61 /* RACCollection.h */; settings = {ATTRIBUTES = (Public, ); }; };
		D04F43BE186CC9BF006ADA61 /* RACCollection.h in Headers */ = {isa = PBXBuildFile; fileRef = D04F43BB186CC9BF006ADA61 /* RACCollection.h */; settings = {ATTRIBUTES = (Public, ); }; };
		D04F43C0186CCC0E006ADA61 /* RACCollectionMutation.h in Headers */ = {isa = PBXBuildFile; fileRef = D04F43BF186CCC0E006ADA61 /* RACCollectionMutation.h */; settings = {ATTRIBUTES = (Public, ); }; };
		D04F43C1186CCC0E006ADA61 /* RACCollectionMutation.h in Headers */ = {isa = PBXBuildFile; fileRef = D04F43BF186CCC0E006ADA61 /* RACCollectionMutation.h */; settings = {ATTRIBUTES = (Public, ); }; };
		D04F43C2186CCC0E006ADA61 /* RACCollectionMutation.h in Headers */ = {isa = PBXBuildFile; fileRef = D04F43BF186CCC0E006ADA61 /* RACCollectionMutation.h */; settings = {ATTRIBUTES = (Public, ); }; };
		D04F43C4186CCC7C006ADA61 /* RACOrderedCollectionMutation.h in Headers */ = {isa = PBXBuildFile; fileRef = D04F43C3186CCC7C006ADA61 /* RACOrderedCollectionMutation.h */; settings = {ATTRIBUTES = (Public, ); }; };
		D04F43C5186CCC7C006ADA61 /* RACOrderedCollectionMutation.h in Headers */ = {isa = PBXBuildFile; fileRef = D04F43C3186CCC7C006ADA61 /* RACOrderedCollectionMutation.h */; settings = {ATTRIBUTES = (Public, ); }; };
		D04F43C6186CCC7C006ADA61 /* RACOrderedCollectionMutation.h in Headers */ = {isa = PBXBuildFile; fileRef = D04F43C3186CCC7C006ADA61 /* RACOrderedCollectionMutation.h */; settings = {ATTRIBUTES = (Public, ); }; };
		D04F43C9186CCD09006ADA61 /* RACUnionMutation.h in Headers */ = {isa = PBXBuildFile; fileRef = D04F43C7186CCD09006ADA61 /* RACUnionMutation.h */; settings = {ATTRIBUTES = (Public, ); }; };
		D04F43CA186CCD09006ADA61 /* RACUnionMutation.h in Headers */ = {isa = PBXBuildFile; fileRef = D04F43C7186CCD09006ADA61 /* RACUnionMutation.h */; settings = {ATTRIBUTES = (Public, ); }; };
		D04F43CB186CCD09006ADA61 /* RACUnionMutation.h in Headers */ = {isa = PBXBuildFile; fileRef = D04F43C7186CCD09006ADA61 /* RACUnionMutation.h */; settings = {ATTRIBUTES = (Public, ); }; };
		D04F43CC186CCD09006ADA61 /* RACUnionMutation.m in Sources */ = {isa = PBXBuildFile; fileRef = D04F43C8186CCD09006ADA61 /* RACUnionMutation.m */; };
		D04F43CD186CCD09006ADA61 /* RACUnionMutation.m in Sources */ = {isa = PBXBuildFile; fileRef = D04F43C8186CCD09006ADA61 /* RACUnionMutation.m */; };
		D04F43CE186CCD09006ADA61 /* RACUnionMutation.m in Sources */ = {isa = PBXBuildFile; fileRef = D04F43C8186CCD09006ADA61 /* RACUnionMutation.m */; };
		D04F43D1186CCD30006ADA61 /* RACInsertionMutation.h in Headers */ = {isa = PBXBuildFile; fileRef = D04F43CF186CCD30006ADA61 /* RACInsertionMutation.h */; settings = {ATTRIBUTES = (Public, ); }; };
		D04F43D2186CCD30006ADA61 /* RACInsertionMutation.h in Headers */ = {isa = PBXBuildFile; fileRef = D04F43CF186CCD30006ADA61 /* RACInsertionMutation.h */; settings = {ATTRIBUTES = (Public, ); }; };
		D04F43D3186CCD30006ADA61 /* RACInsertionMutation.h in Headers */ = {isa = PBXBuildFile; fileRef = D04F43CF186CCD30006ADA61 /* RACInsertionMutation.h */; settings = {ATTRIBUTES = (Public, ); }; };
		D04F43D4186CCD30006ADA61 /* RACInsertionMutation.m in Sources */ = {isa = PBXBuildFile; fileRef = D04F43D0186CCD30006ADA61 /* RACInsertionMutation.m */; };
		D04F43D5186CCD30006ADA61 /* RACInsertionMutation.m in Sources */ = {isa = PBXBuildFile; fileRef = D04F43D0186CCD30006ADA61 /* RACInsertionMutation.m */; };
		D04F43D6186CCD30006ADA61 /* RACInsertionMutation.m in Sources */ = {isa = PBXBuildFile; fileRef = D04F43D0186CCD30006ADA61 /* RACInsertionMutation.m */; };
		D04F43D9186CCD50006ADA61 /* RACMinusMutation.h in Headers */ = {isa = PBXBuildFile; fileRef = D04F43D7186CCD50006ADA61 /* RACMinusMutation.h */; settings = {ATTRIBUTES = (Public, ); }; };
		D04F43DA186CCD50006ADA61 /* RACMinusMutation.h in Headers */ = {isa = PBXBuildFile; fileRef = D04F43D7186CCD50006ADA61 /* RACMinusMutation.h */; settings = {ATTRIBUTES = (Public, ); }; };
		D04F43DB186CCD50006ADA61 /* RACMinusMutation.h in Headers */ = {isa = PBXBuildFile; fileRef = D04F43D7186CCD50006ADA61 /* RACMinusMutation.h */; settings = {ATTRIBUTES = (Public, ); }; };
		D04F43DC186CCD50006ADA61 /* RACMinusMutation.m in Sources */ = {isa = PBXBuildFile; fileRef = D04F43D8186CCD50006ADA61 /* RACMinusMutation.m */; };
		D04F43DD186CCD50006ADA61 /* RACMinusMutation.m in Sources */ = {isa = PBXBuildFile; fileRef = D04F43D8186CCD50006ADA61 /* RACMinusMutation.m */; };
		D04F43DE186CCD50006ADA61 /* RACMinusMutation.m in Sources */ = {isa = PBXBuildFile; fileRef = D04F43D8186CCD50006ADA61 /* RACMinusMutation.m */; };
		D04F43E1186CCD92006ADA61 /* RACRemovalMutation.h in Headers */ = {isa = PBXBuildFile; fileRef = D04F43DF186CCD92006ADA61 /* RACRemovalMutation.h */; settings = {ATTRIBUTES = (Public, ); }; };
		D04F43E2186CCD92006ADA61 /* RACRemovalMutation.h in Headers */ = {isa = PBXBuildFile; fileRef = D04F43DF186CCD92006ADA61 /* RACRemovalMutation.h */; settings = {ATTRIBUTES = (Public, ); }; };
		D04F43E3186CCD92006ADA61 /* RACRemovalMutation.h in Headers */ = {isa = PBXBuildFile; fileRef = D04F43DF186CCD92006ADA61 /* RACRemovalMutation.h */; settings = {ATTRIBUTES = (Public, ); }; };
		D04F43E4186CCD92006ADA61 /* RACRemovalMutation.m in Sources */ = {isa = PBXBuildFile; fileRef = D04F43E0186CCD92006ADA61 /* RACRemovalMutation.m */; };
		D04F43E5186CCD92006ADA61 /* RACRemovalMutation.m in Sources */ = {isa = PBXBuildFile; fileRef = D04F43E0186CCD92006ADA61 /* RACRemovalMutation.m */; };
		D04F43E6186CCD92006ADA61 /* RACRemovalMutation.m in Sources */ = {isa = PBXBuildFile; fileRef = D04F43E0186CCD92006ADA61 /* RACRemovalMutation.m */; };
		D04F43E9186CCE02006ADA61 /* RACReplacementMutation.h in Headers */ = {isa = PBXBuildFile; fileRef = D04F43E7186CCE02006ADA61 /* RACReplacementMutation.h */; settings = {ATTRIBUTES = (Public, ); }; };
		D04F43EA186CCE02006ADA61 /* RACReplacementMutation.h in Headers */ = {isa = PBXBuildFile; fileRef = D04F43E7186CCE02006ADA61 /* RACReplacementMutation.h */; settings = {ATTRIBUTES = (Public, ); }; };
		D04F43EB186CCE02006ADA61 /* RACReplacementMutation.h in Headers */ = {isa = PBXBuildFile; fileRef = D04F43E7186CCE02006ADA61 /* RACReplacementMutation.h */; settings = {ATTRIBUTES = (Public, ); }; };
		D04F43EC186CCE02006ADA61 /* RACReplacementMutation.m in Sources */ = {isa = PBXBuildFile; fileRef = D04F43E8186CCE02006ADA61 /* RACReplacementMutation.m */; };
		D04F43ED186CCE02006ADA61 /* RACReplacementMutation.m in Sources */ = {isa = PBXBuildFile; fileRef = D04F43E8186CCE02006ADA61 /* RACReplacementMutation.m */; };
		D04F43EE186CCE02006ADA61 /* RACReplacementMutation.m in Sources */ = {isa = PBXBuildFile; fileRef = D04F43E8186CCE02006ADA61 /* RACReplacementMutation.m */; };
		D04F43F9186CD206006ADA61 /* RACSettingMutation.h in Headers */ = {isa = PBXBuildFile; fileRef = D04F43F7186CD206006ADA61 /* RACSettingMutation.h */; settings = {ATTRIBUTES = (Public, ); }; };
		D04F43FA186CD206006ADA61 /* RACSettingMutation.h in Headers */ = {isa = PBXBuildFile; fileRef = D04F43F7186CD206006ADA61 /* RACSettingMutation.h */; settings = {ATTRIBUTES = (Public, ); }; };
		D04F43FB186CD206006ADA61 /* RACSettingMutation.h in Headers */ = {isa = PBXBuildFile; fileRef = D04F43F7186CD206006ADA61 /* RACSettingMutation.h */; settings = {ATTRIBUTES = (Public, ); }; };
		D04F43FC186CD206006ADA61 /* RACSettingMutation.m in Sources */ = {isa = PBXBuildFile; fileRef = D04F43F8186CD206006ADA61 /* RACSettingMutation.m */; };
		D04F43FD186CD206006ADA61 /* RACSettingMutation.m in Sources */ = {isa = PBXBuildFile; fileRef = D04F43F8186CD206006ADA61 /* RACSettingMutation.m */; };
		D04F43FE186CD206006ADA61 /* RACSettingMutation.m in Sources */ = {isa = PBXBuildFile; fileRef = D04F43F8186CD206006ADA61 /* RACSettingMutation.m */; };
		D05AD39617F2D5700080895B /* Cocoa.framework in Frameworks */ = {isa = PBXBuildFile; fileRef = D05AD39517F2D5700080895B /* Cocoa.framework */; };
		D05AD3C017F2DA300080895B /* RACSubscriber.h in Headers */ = {isa = PBXBuildFile; fileRef = 88CDF7FA150019CA00163A9F /* RACSubscriber.h */; settings = {ATTRIBUTES = (Public, ); }; };
		D05AD3C217F2DB100080895B /* RACBlockTrampoline.m in Sources */ = {isa = PBXBuildFile; fileRef = 888439A21634E10D00DED0DB /* RACBlockTrampoline.m */; };
		D05AD3C317F2DB100080895B /* RACUnit.h in Headers */ = {isa = PBXBuildFile; fileRef = 881B37CA152260BF0079220B /* RACUnit.h */; settings = {ATTRIBUTES = (Public, ); }; };
		D05AD3C417F2DB100080895B /* RACUnit.m in Sources */ = {isa = PBXBuildFile; fileRef = 881B37CB152260BF0079220B /* RACUnit.m */; };
		D05AD3C517F2DB100080895B /* RACTuple.h in Headers */ = {isa = PBXBuildFile; fileRef = 88B76F8C153726B00053EAE2 /* RACTuple.h */; settings = {ATTRIBUTES = (Public, ); }; };
		D05AD3C617F2DB100080895B /* RACTuple.m in Sources */ = {isa = PBXBuildFile; fileRef = 88B76F8D153726B00053EAE2 /* RACTuple.m */; };
		D05AD3C717F2DB100080895B /* RACBacktrace.h in Headers */ = {isa = PBXBuildFile; fileRef = D02538A115E2D7FB005BACB8 /* RACBacktrace.h */; settings = {ATTRIBUTES = (Public, ); }; };
		D05AD3C817F2DB100080895B /* RACBacktrace.m in Sources */ = {isa = PBXBuildFile; fileRef = D0DFBCCD15DD6D40009DADB3 /* RACBacktrace.m */; };
		D05AD3C917F2DB100080895B /* RACSubscriptingAssignmentTrampoline.h in Headers */ = {isa = PBXBuildFile; fileRef = 88FC735316114F9C00F8A774 /* RACSubscriptingAssignmentTrampoline.h */; settings = {ATTRIBUTES = (Public, ); }; };
		D05AD3CA17F2DB100080895B /* RACSubscriptingAssignmentTrampoline.m in Sources */ = {isa = PBXBuildFile; fileRef = 88FC735416114F9C00F8A774 /* RACSubscriptingAssignmentTrampoline.m */; };
		D05AD3CB17F2DB100080895B /* NSObject+RACDeallocating.h in Headers */ = {isa = PBXBuildFile; fileRef = 6E58405316F22D7500F588A6 /* NSObject+RACDeallocating.h */; settings = {ATTRIBUTES = (Public, ); }; };
		D05AD3CC17F2DB100080895B /* NSObject+RACDeallocating.m in Sources */ = {isa = PBXBuildFile; fileRef = 6E58405416F22D7500F588A6 /* NSObject+RACDeallocating.m */; };
		D05AD3CD17F2DB100080895B /* NSObject+RACLifting.h in Headers */ = {isa = PBXBuildFile; fileRef = 886CEAE0163DE942007632D1 /* NSObject+RACLifting.h */; settings = {ATTRIBUTES = (Public, ); }; };
		D05AD3CE17F2DB100080895B /* NSObject+RACLifting.m in Sources */ = {isa = PBXBuildFile; fileRef = 886CEAE1163DE942007632D1 /* NSObject+RACLifting.m */; };
		D05AD3CF17F2DB100080895B /* NSInvocation+RACTypeParsing.m in Sources */ = {isa = PBXBuildFile; fileRef = 887ACDA6165878A7009190AD /* NSInvocation+RACTypeParsing.m */; };
		D05AD3D017F2DB100080895B /* RACStream.h in Headers */ = {isa = PBXBuildFile; fileRef = D0D486FF1642550100DD7605 /* RACStream.h */; settings = {ATTRIBUTES = (Public, ); }; };
		D05AD3D117F2DB100080895B /* RACStream.m in Sources */ = {isa = PBXBuildFile; fileRef = D0D487001642550100DD7605 /* RACStream.m */; };
		D05AD3D217F2DB1D0080895B /* RACSignal.h in Headers */ = {isa = PBXBuildFile; fileRef = 88CDF80415001CA800163A9F /* RACSignal.h */; settings = {ATTRIBUTES = (Public, ); }; };
		D05AD3D317F2DB1D0080895B /* RACSignal.m in Sources */ = {isa = PBXBuildFile; fileRef = 88977C3D1512914A00A09EC5 /* RACSignal.m */; };
		D05AD3D517F2DB1D0080895B /* RACSignal+Operations.m in Sources */ = {isa = PBXBuildFile; fileRef = D0D910CD15F915BD00AD2DDA /* RACSignal+Operations.m */; };
		D05AD3D617F2DB1D0080895B /* RACEvent.h in Headers */ = {isa = PBXBuildFile; fileRef = D077A16B169B740200057BB1 /* RACEvent.h */; settings = {ATTRIBUTES = (Public, ); }; };
		D05AD3D717F2DB1D0080895B /* RACEvent.m in Sources */ = {isa = PBXBuildFile; fileRef = D077A16C169B740200057BB1 /* RACEvent.m */; };
		D05AD3D817F2DB1D0080895B /* RACMulticastConnection.h in Headers */ = {isa = PBXBuildFile; fileRef = 88C5A0231692460A0045EF05 /* RACMulticastConnection.h */; settings = {ATTRIBUTES = (Public, ); }; };
		D05AD3D917F2DB1D0080895B /* RACMulticastConnection.m in Sources */ = {isa = PBXBuildFile; fileRef = 88C5A025169246140045EF05 /* RACMulticastConnection.m */; };
		D05AD3DA17F2DB1D0080895B /* RACGroupedSignal.h in Headers */ = {isa = PBXBuildFile; fileRef = 886F70281551CF920045D68B /* RACGroupedSignal.h */; settings = {ATTRIBUTES = (Public, ); }; };
		D05AD3DB17F2DB1D0080895B /* RACGroupedSignal.m in Sources */ = {isa = PBXBuildFile; fileRef = 886F70291551CF920045D68B /* RACGroupedSignal.m */; };
		D05AD3DC17F2DB1D0080895B /* RACSubject.h in Headers */ = {isa = PBXBuildFile; fileRef = 880B9174150B09190008488E /* RACSubject.h */; settings = {ATTRIBUTES = (Public, ); }; };
		D05AD3DD17F2DB1D0080895B /* RACSubject.m in Sources */ = {isa = PBXBuildFile; fileRef = 880B9175150B09190008488E /* RACSubject.m */; };
		D05AD3DE17F2DB1D0080895B /* RACReplaySubject.h in Headers */ = {isa = PBXBuildFile; fileRef = 88D4AB3C1510F6C30011494F /* RACReplaySubject.h */; settings = {ATTRIBUTES = (Public, ); }; };
		D05AD3DF17F2DB1D0080895B /* RACReplaySubject.m in Sources */ = {isa = PBXBuildFile; fileRef = 88D4AB3D1510F6C30011494F /* RACReplaySubject.m */; };
		D05AD3E017F2DB1D0080895B /* RACBehaviorSubject.h in Headers */ = {isa = PBXBuildFile; fileRef = 883A84D81513964B006DB4C7 /* RACBehaviorSubject.h */; settings = {ATTRIBUTES = (Public, ); }; };
		D05AD3E117F2DB1D0080895B /* RACBehaviorSubject.m in Sources */ = {isa = PBXBuildFile; fileRef = 883A84D91513964B006DB4C7 /* RACBehaviorSubject.m */; };
		D05AD3E217F2DB230080895B /* RACDisposable.h in Headers */ = {isa = PBXBuildFile; fileRef = 883A84DD1513B5EC006DB4C7 /* RACDisposable.h */; settings = {ATTRIBUTES = (Public, ); }; };
		D05AD3E317F2DB230080895B /* RACDisposable.m in Sources */ = {isa = PBXBuildFile; fileRef = 883A84DE1513B5EC006DB4C7 /* RACDisposable.m */; };
		D05AD3E417F2DB230080895B /* RACScopedDisposable.h in Headers */ = {isa = PBXBuildFile; fileRef = 884476E2152367D100958F44 /* RACScopedDisposable.h */; settings = {ATTRIBUTES = (Public, ); }; };
		D05AD3E517F2DB230080895B /* RACScopedDisposable.m in Sources */ = {isa = PBXBuildFile; fileRef = 884476E3152367D100958F44 /* RACScopedDisposable.m */; };
		D05AD3E617F2DB230080895B /* RACCompoundDisposable.h in Headers */ = {isa = PBXBuildFile; fileRef = 881E86A01669304700667F7B /* RACCompoundDisposable.h */; settings = {ATTRIBUTES = (Public, ); }; };
		D05AD3E717F2DB230080895B /* RACCompoundDisposable.m in Sources */ = {isa = PBXBuildFile; fileRef = 881E86A11669304700667F7B /* RACCompoundDisposable.m */; };
		D05AD3E817F2DB230080895B /* RACSerialDisposable.h in Headers */ = {isa = PBXBuildFile; fileRef = D028DB72179E53CB00D1042F /* RACSerialDisposable.h */; settings = {ATTRIBUTES = (Public, ); }; };
		D05AD3E917F2DB230080895B /* RACSerialDisposable.m in Sources */ = {isa = PBXBuildFile; fileRef = D028DB73179E53CB00D1042F /* RACSerialDisposable.m */; };
		D05AD3EA17F2DB270080895B /* RACCommand.h in Headers */ = {isa = PBXBuildFile; fileRef = 882093E91501E6EE00796685 /* RACCommand.h */; settings = {ATTRIBUTES = (Public, ); }; };
		D05AD3EB17F2DB270080895B /* RACCommand.m in Sources */ = {isa = PBXBuildFile; fileRef = 882093EA1501E6EE00796685 /* RACCommand.m */; };
		D05AD3EE17F2DB4F0080895B /* RACSequence.h in Headers */ = {isa = PBXBuildFile; fileRef = D0E967671641EF9C00FCFF06 /* RACSequence.h */; settings = {ATTRIBUTES = (Public, ); }; };
		D05AD3EF17F2DB4F0080895B /* RACSequence.m in Sources */ = {isa = PBXBuildFile; fileRef = D0E967681641EF9C00FCFF06 /* RACSequence.m */; };
		D05AD3F017F2DB4F0080895B /* RACArraySequence.m in Sources */ = {isa = PBXBuildFile; fileRef = D0E967621641EF9C00FCFF06 /* RACArraySequence.m */; };
		D05AD3F117F2DB4F0080895B /* RACDynamicSequence.m in Sources */ = {isa = PBXBuildFile; fileRef = D0E967641641EF9C00FCFF06 /* RACDynamicSequence.m */; };
		D05AD3F217F2DB4F0080895B /* RACEagerSequence.m in Sources */ = {isa = PBXBuildFile; fileRef = 5F9743F61694A2460024EB82 /* RACEagerSequence.m */; };
		D05AD3F317F2DB4F0080895B /* RACEmptySequence.m in Sources */ = {isa = PBXBuildFile; fileRef = D0E967661641EF9C00FCFF06 /* RACEmptySequence.m */; };
		D05AD3F417F2DB4F0080895B /* RACStringSequence.m in Sources */ = {isa = PBXBuildFile; fileRef = D0E9676A1641EF9C00FCFF06 /* RACStringSequence.m */; };
		D05AD3F517F2DB4F0080895B /* RACSignalSequence.m in Sources */ = {isa = PBXBuildFile; fileRef = D0EE284A164D906B006954A4 /* RACSignalSequence.m */; };
		D05AD3F617F2DB4F0080895B /* RACTupleSequence.m in Sources */ = {isa = PBXBuildFile; fileRef = D0307EDC1731AAE100D83211 /* RACTupleSequence.m */; };
		D05AD3F717F2DB4F0080895B /* RACUnarySequence.m in Sources */ = {isa = PBXBuildFile; fileRef = D07CD7151731BA3900DE2394 /* RACUnarySequence.m */; };
		D05AD3FA17F2DB5D0080895B /* RACScheduler.h in Headers */ = {isa = PBXBuildFile; fileRef = 88E2C6B2153C771C00C7493C /* RACScheduler.h */; settings = {ATTRIBUTES = (Public, ); }; };
		D05AD3FB17F2DB5D0080895B /* RACScheduler.m in Sources */ = {isa = PBXBuildFile; fileRef = 88E2C6B3153C771C00C7493C /* RACScheduler.m */; };
		D05AD3FC17F2DB5D0080895B /* RACQueueScheduler.h in Headers */ = {isa = PBXBuildFile; fileRef = 881E87AA16695C5600667F7B /* RACQueueScheduler.h */; settings = {ATTRIBUTES = (Public, ); }; };
		D05AD3FD17F2DB5D0080895B /* RACQueueScheduler+Subclass.h in Headers */ = {isa = PBXBuildFile; fileRef = 882D07201761521B009EDA69 /* RACQueueScheduler+Subclass.h */; settings = {ATTRIBUTES = (Public, ); }; };
		D05AD3FE17F2DB5D0080895B /* RACQueueScheduler.m in Sources */ = {isa = PBXBuildFile; fileRef = 881E87AB16695C5600667F7B /* RACQueueScheduler.m */; };
		D05AD3FF17F2DB5D0080895B /* RACTargetQueueScheduler.h in Headers */ = {isa = PBXBuildFile; fileRef = 882D071717614FA7009EDA69 /* RACTargetQueueScheduler.h */; settings = {ATTRIBUTES = (Public, ); }; };
		D05AD40017F2DB5D0080895B /* RACTargetQueueScheduler.m in Sources */ = {isa = PBXBuildFile; fileRef = 882D071817614FA7009EDA69 /* RACTargetQueueScheduler.m */; };
		D05AD40217F2DB5D0080895B /* RACImmediateScheduler.m in Sources */ = {isa = PBXBuildFile; fileRef = 881E87B116695EDF00667F7B /* RACImmediateScheduler.m */; };
		D05AD40517F2DB5D0080895B /* RACTestScheduler.h in Headers */ = {isa = PBXBuildFile; fileRef = D00930771788AB7B00EE7E8B /* RACTestScheduler.h */; settings = {ATTRIBUTES = (Public, ); }; };
		D05AD40617F2DB5D0080895B /* RACTestScheduler.m in Sources */ = {isa = PBXBuildFile; fileRef = D00930781788AB7B00EE7E8B /* RACTestScheduler.m */; };
		D05AD40717F2DB6A0080895B /* NSArray+RACSupport.h in Headers */ = {isa = PBXBuildFile; fileRef = D0E967571641EF9C00FCFF06 /* NSArray+RACSupport.h */; settings = {ATTRIBUTES = (Public, ); }; };
		D05AD40817F2DB6A0080895B /* NSArray+RACSupport.m in Sources */ = {isa = PBXBuildFile; fileRef = D0E967581641EF9C00FCFF06 /* NSArray+RACSupport.m */; };
		D05AD40917F2DB6A0080895B /* NSData+RACSupport.h in Headers */ = {isa = PBXBuildFile; fileRef = 88442C8716090C1500636B49 /* NSData+RACSupport.h */; settings = {ATTRIBUTES = (Public, ); }; };
		D05AD40A17F2DB6A0080895B /* NSData+RACSupport.m in Sources */ = {isa = PBXBuildFile; fileRef = 88442C8816090C1500636B49 /* NSData+RACSupport.m */; };
		D05AD40B17F2DB6A0080895B /* NSDictionary+RACSupport.h in Headers */ = {isa = PBXBuildFile; fileRef = D0E967591641EF9C00FCFF06 /* NSDictionary+RACSupport.h */; settings = {ATTRIBUTES = (Public, ); }; };
		D05AD40C17F2DB6A0080895B /* NSDictionary+RACSupport.m in Sources */ = {isa = PBXBuildFile; fileRef = D0E9675A1641EF9C00FCFF06 /* NSDictionary+RACSupport.m */; };
		D05AD40D17F2DB6A0080895B /* NSEnumerator+RACSupport.h in Headers */ = {isa = PBXBuildFile; fileRef = 5F773DE8169B46670023069D /* NSEnumerator+RACSupport.h */; settings = {ATTRIBUTES = (Public, ); }; };
		D05AD40E17F2DB6A0080895B /* NSEnumerator+RACSupport.m in Sources */ = {isa = PBXBuildFile; fileRef = 5F773DE9169B46670023069D /* NSEnumerator+RACSupport.m */; };
		D05AD40F17F2DB6A0080895B /* NSFileHandle+RACSupport.h in Headers */ = {isa = PBXBuildFile; fileRef = 88442C8916090C1500636B49 /* NSFileHandle+RACSupport.h */; settings = {ATTRIBUTES = (Public, ); }; };
		D05AD41017F2DB6A0080895B /* NSFileHandle+RACSupport.m in Sources */ = {isa = PBXBuildFile; fileRef = 88442C8A16090C1500636B49 /* NSFileHandle+RACSupport.m */; };
		D05AD41117F2DB6A0080895B /* NSNotificationCenter+RACSupport.h in Headers */ = {isa = PBXBuildFile; fileRef = 88442C8B16090C1500636B49 /* NSNotificationCenter+RACSupport.h */; settings = {ATTRIBUTES = (Public, ); }; };
		D05AD41217F2DB6A0080895B /* NSNotificationCenter+RACSupport.m in Sources */ = {isa = PBXBuildFile; fileRef = 88442C8C16090C1500636B49 /* NSNotificationCenter+RACSupport.m */; };
		D05AD41317F2DB6A0080895B /* NSObject+RACDescription.m in Sources */ = {isa = PBXBuildFile; fileRef = D0D243B61741FA0E004359C6 /* NSObject+RACDescription.m */; };
		D05AD41417F2DB6A0080895B /* NSObject+RACSelectorSignal.h in Headers */ = {isa = PBXBuildFile; fileRef = 880D7A5816F7B351004A3361 /* NSObject+RACSelectorSignal.h */; settings = {ATTRIBUTES = (Public, ); }; };
		D05AD41517F2DB6A0080895B /* NSObject+RACSelectorSignal.m in Sources */ = {isa = PBXBuildFile; fileRef = 880D7A5916F7B351004A3361 /* NSObject+RACSelectorSignal.m */; };
		D05AD41617F2DB6A0080895B /* NSOrderedSet+RACSupport.h in Headers */ = {isa = PBXBuildFile; fileRef = D0E9675B1641EF9C00FCFF06 /* NSOrderedSet+RACSupport.h */; settings = {ATTRIBUTES = (Public, ); }; };
		D05AD41717F2DB6A0080895B /* NSOrderedSet+RACSupport.m in Sources */ = {isa = PBXBuildFile; fileRef = D0E9675C1641EF9C00FCFF06 /* NSOrderedSet+RACSupport.m */; };
		D05AD41817F2DB6A0080895B /* NSSet+RACSupport.h in Headers */ = {isa = PBXBuildFile; fileRef = D0E9675D1641EF9C00FCFF06 /* NSSet+RACSupport.h */; settings = {ATTRIBUTES = (Public, ); }; };
		D05AD41917F2DB6A0080895B /* NSSet+RACSupport.m in Sources */ = {isa = PBXBuildFile; fileRef = D0E9675E1641EF9C00FCFF06 /* NSSet+RACSupport.m */; };
		D05AD41C17F2DB6A0080895B /* NSString+RACSupport.h in Headers */ = {isa = PBXBuildFile; fileRef = 88442C8D16090C1500636B49 /* NSString+RACSupport.h */; settings = {ATTRIBUTES = (Public, ); }; };
		D05AD41D17F2DB6A0080895B /* NSString+RACSupport.m in Sources */ = {isa = PBXBuildFile; fileRef = 88442C8E16090C1500636B49 /* NSString+RACSupport.m */; };
		D05AD41E17F2DB6E0080895B /* NSControl+RACSupport.h in Headers */ = {isa = PBXBuildFile; fileRef = 882093E61501E6CB00796685 /* NSControl+RACSupport.h */; settings = {ATTRIBUTES = (Public, ); }; };
		D05AD41F17F2DB6E0080895B /* NSControl+RACSupport.m in Sources */ = {isa = PBXBuildFile; fileRef = 882093E71501E6CB00796685 /* NSControl+RACSupport.m */; };
		D05AD42217F2DB6E0080895B /* NSObject+RACAppKitBindings.h in Headers */ = {isa = PBXBuildFile; fileRef = 88F440D1153DADEA0097B4C3 /* NSObject+RACAppKitBindings.h */; settings = {ATTRIBUTES = (Public, ); }; };
		D05AD42317F2DB6E0080895B /* NSObject+RACAppKitBindings.m in Sources */ = {isa = PBXBuildFile; fileRef = 88F440D2153DADEA0097B4C3 /* NSObject+RACAppKitBindings.m */; };
		D05AD42417F2DB6E0080895B /* NSText+RACSupport.h in Headers */ = {isa = PBXBuildFile; fileRef = D0A0B01316EAA3D100C47593 /* NSText+RACSupport.h */; settings = {ATTRIBUTES = (Public, ); }; };
		D05AD42517F2DB6E0080895B /* NSText+RACSupport.m in Sources */ = {isa = PBXBuildFile; fileRef = D0A0B01416EAA3D100C47593 /* NSText+RACSupport.m */; };
		D05AD42617F2DB840080895B /* RACChannel.h in Headers */ = {isa = PBXBuildFile; fileRef = 5F6FE8511692568A00A8D7A6 /* RACChannel.h */; settings = {ATTRIBUTES = (Public, ); }; };
		D05AD42717F2DB840080895B /* RACChannel.m in Sources */ = {isa = PBXBuildFile; fileRef = 5F6FE8521692568A00A8D7A6 /* RACChannel.m */; };
		D05AD42817F2DB840080895B /* RACKVOChannel.h in Headers */ = {isa = PBXBuildFile; fileRef = 5F45A883168CFA3E00B58A2B /* RACKVOChannel.h */; settings = {ATTRIBUTES = (Public, ); }; };
		D05AD42917F2DB840080895B /* RACKVOChannel.m in Sources */ = {isa = PBXBuildFile; fileRef = 5F45A884168CFA3E00B58A2B /* RACKVOChannel.m */; };
		D05AD42B17F2DB840080895B /* NSObject+RACKVOWrapper.m in Sources */ = {isa = PBXBuildFile; fileRef = 88CDF82915008BB900163A9F /* NSObject+RACKVOWrapper.m */; };
		D05AD42C17F2DB840080895B /* NSString+RACKeyPathUtilities.m in Sources */ = {isa = PBXBuildFile; fileRef = 5FDC35021736F54700792E52 /* NSString+RACKeyPathUtilities.m */; };
		D05AD42D17F2DB840080895B /* RACKVOTrampoline.m in Sources */ = {isa = PBXBuildFile; fileRef = 8837EA1516A5A33300FC3CDF /* RACKVOTrampoline.m */; };
		D05AD42E17F2DB840080895B /* NSObject+RACPropertySubscribing.h in Headers */ = {isa = PBXBuildFile; fileRef = 88CDF82C15008C0500163A9F /* NSObject+RACPropertySubscribing.h */; settings = {ATTRIBUTES = (Public, ); }; };
		D05AD42F17F2DB840080895B /* NSObject+RACPropertySubscribing.m in Sources */ = {isa = PBXBuildFile; fileRef = 886678701518DCD800DE77EC /* NSObject+RACPropertySubscribing.m */; };
		D05AD43117F2DB950080895B /* RACObjCRuntime.m in Sources */ = {isa = PBXBuildFile; fileRef = A1FCC371156754A7008C9686 /* RACObjCRuntime.m */; settings = {COMPILER_FLAGS = "-fno-objc-arc"; }; };
		D05AD43217F2DBCA0080895B /* RACSignalProvider.d in Sources */ = {isa = PBXBuildFile; fileRef = D03525D317E2EBC90099CBAB /* RACSignalProvider.d */; };
		D05CE1C61840A2520015A2B0 /* RACDynamicSignalGeneratorSpec.m in Sources */ = {isa = PBXBuildFile; fileRef = D05CE1C51840A2520015A2B0 /* RACDynamicSignalGeneratorSpec.m */; };
		D05CE1C71840A2520015A2B0 /* RACDynamicSignalGeneratorSpec.m in Sources */ = {isa = PBXBuildFile; fileRef = D05CE1C51840A2520015A2B0 /* RACDynamicSignalGeneratorSpec.m */; };
		D05F9D3717984EC000FD7982 /* EXTRuntimeExtensions.m in Sources */ = {isa = PBXBuildFile; fileRef = D05F9D3417984EC000FD7982 /* EXTRuntimeExtensions.m */; };
		D05F9D3817984EC000FD7982 /* EXTRuntimeExtensions.m in Sources */ = {isa = PBXBuildFile; fileRef = D05F9D3417984EC000FD7982 /* EXTRuntimeExtensions.m */; };
		D066C796176D262500C242D2 /* UIControlRACSupportSpec.m in Sources */ = {isa = PBXBuildFile; fileRef = D066C795176D262500C242D2 /* UIControlRACSupportSpec.m */; };
		D066C79D176D263D00C242D2 /* RACTestUIButton.m in Sources */ = {isa = PBXBuildFile; fileRef = D066C79C176D263D00C242D2 /* RACTestUIButton.m */; };
		D0700F4C1672994D00D7CD30 /* NSNotificationCenterRACSupportSpec.m in Sources */ = {isa = PBXBuildFile; fileRef = D0700F4B1672994D00D7CD30 /* NSNotificationCenterRACSupportSpec.m */; };
		D07040521811D9490079D4DD /* RACDeprecated.h in Headers */ = {isa = PBXBuildFile; fileRef = D07040511811D9490079D4DD /* RACDeprecated.h */; settings = {ATTRIBUTES = (Public, ); }; };
		D07040531811D9490079D4DD /* RACDeprecated.h in Headers */ = {isa = PBXBuildFile; fileRef = D07040511811D9490079D4DD /* RACDeprecated.h */; settings = {ATTRIBUTES = (Public, ); }; };
		D07040541811D9490079D4DD /* RACDeprecated.h in Headers */ = {isa = PBXBuildFile; fileRef = D07040511811D9490079D4DD /* RACDeprecated.h */; settings = {ATTRIBUTES = (Public, ); }; };
		D070CBC517FB5E370017F121 /* RACCompoundDisposableProvider.d in Sources */ = {isa = PBXBuildFile; fileRef = D020F3DA17F6A3E40092BED2 /* RACCompoundDisposableProvider.d */; };
		D07200251788C57200987F70 /* RACTestSchedulerSpec.m in Sources */ = {isa = PBXBuildFile; fileRef = D07200241788C57200987F70 /* RACTestSchedulerSpec.m */; };
		D07200261788C57200987F70 /* RACTestSchedulerSpec.m in Sources */ = {isa = PBXBuildFile; fileRef = D07200241788C57200987F70 /* RACTestSchedulerSpec.m */; };
		D075A72A17BCB7E100C24FB7 /* RACControlActionExamples.m in Sources */ = {isa = PBXBuildFile; fileRef = D075A72917BCB7E100C24FB7 /* RACControlActionExamples.m */; };
		D075A72B17BCB7E100C24FB7 /* RACControlActionExamples.m in Sources */ = {isa = PBXBuildFile; fileRef = D075A72917BCB7E100C24FB7 /* RACControlActionExamples.m */; };
		D077A16D169B740200057BB1 /* RACEvent.h in Headers */ = {isa = PBXBuildFile; fileRef = D077A16B169B740200057BB1 /* RACEvent.h */; settings = {ATTRIBUTES = (Public, ); }; };
		D077A16E169B740200057BB1 /* RACEvent.h in Headers */ = {isa = PBXBuildFile; fileRef = D077A16B169B740200057BB1 /* RACEvent.h */; settings = {ATTRIBUTES = (Public, ); }; };
		D077A16F169B740200057BB1 /* RACEvent.m in Sources */ = {isa = PBXBuildFile; fileRef = D077A16C169B740200057BB1 /* RACEvent.m */; };
		D077A170169B740200057BB1 /* RACEvent.m in Sources */ = {isa = PBXBuildFile; fileRef = D077A16C169B740200057BB1 /* RACEvent.m */; };
		D077A172169B79A900057BB1 /* RACEventSpec.m in Sources */ = {isa = PBXBuildFile; fileRef = D077A171169B79A900057BB1 /* RACEventSpec.m */; };
		D07CD7181731BA3900DE2394 /* RACUnarySequence.m in Sources */ = {isa = PBXBuildFile; fileRef = D07CD7151731BA3900DE2394 /* RACUnarySequence.m */; };
		D07CD7191731BA3900DE2394 /* RACUnarySequence.m in Sources */ = {isa = PBXBuildFile; fileRef = D07CD7151731BA3900DE2394 /* RACUnarySequence.m */; };
		D0870C6F16884A0600D0E11D /* RACBacktraceSpec.m in Sources */ = {isa = PBXBuildFile; fileRef = D0870C6E16884A0600D0E11D /* RACBacktraceSpec.m */; };
		D08FF264169A32D100743C6D /* ReactiveCocoa.h in Headers */ = {isa = PBXBuildFile; fileRef = 88037F8C15056328001A5B19 /* ReactiveCocoa.h */; settings = {ATTRIBUTES = (Public, ); }; };
		D08FF265169A32DC00743C6D /* RACSubscriber.h in Headers */ = {isa = PBXBuildFile; fileRef = 88CDF7FA150019CA00163A9F /* RACSubscriber.h */; settings = {ATTRIBUTES = (Public, ); }; };
		D08FF267169A330000743C6D /* RACUnit.h in Headers */ = {isa = PBXBuildFile; fileRef = 881B37CA152260BF0079220B /* RACUnit.h */; settings = {ATTRIBUTES = (Public, ); }; };
		D08FF268169A330000743C6D /* RACTuple.h in Headers */ = {isa = PBXBuildFile; fileRef = 88B76F8C153726B00053EAE2 /* RACTuple.h */; settings = {ATTRIBUTES = (Public, ); }; };
		D08FF269169A330000743C6D /* RACBacktrace.h in Headers */ = {isa = PBXBuildFile; fileRef = D02538A115E2D7FB005BACB8 /* RACBacktrace.h */; settings = {ATTRIBUTES = (Public, ); }; };
		D08FF26A169A330000743C6D /* RACSubscriptingAssignmentTrampoline.h in Headers */ = {isa = PBXBuildFile; fileRef = 88FC735316114F9C00F8A774 /* RACSubscriptingAssignmentTrampoline.h */; settings = {ATTRIBUTES = (Public, ); }; };
		D08FF26B169A330000743C6D /* NSObject+RACLifting.h in Headers */ = {isa = PBXBuildFile; fileRef = 886CEAE0163DE942007632D1 /* NSObject+RACLifting.h */; settings = {ATTRIBUTES = (Public, ); }; };
		D08FF26C169A331A00743C6D /* RACStream.h in Headers */ = {isa = PBXBuildFile; fileRef = D0D486FF1642550100DD7605 /* RACStream.h */; settings = {ATTRIBUTES = (Public, ); }; };
		D08FF26D169A331A00743C6D /* RACSignal.h in Headers */ = {isa = PBXBuildFile; fileRef = 88CDF80415001CA800163A9F /* RACSignal.h */; settings = {ATTRIBUTES = (Public, ); }; };
		D08FF26F169A331A00743C6D /* RACMulticastConnection.h in Headers */ = {isa = PBXBuildFile; fileRef = 88C5A0231692460A0045EF05 /* RACMulticastConnection.h */; settings = {ATTRIBUTES = (Public, ); }; };
		D08FF270169A331A00743C6D /* RACGroupedSignal.h in Headers */ = {isa = PBXBuildFile; fileRef = 886F70281551CF920045D68B /* RACGroupedSignal.h */; settings = {ATTRIBUTES = (Public, ); }; };
		D08FF271169A331A00743C6D /* RACSubject.h in Headers */ = {isa = PBXBuildFile; fileRef = 880B9174150B09190008488E /* RACSubject.h */; settings = {ATTRIBUTES = (Public, ); }; };
		D08FF272169A331A00743C6D /* RACReplaySubject.h in Headers */ = {isa = PBXBuildFile; fileRef = 88D4AB3C1510F6C30011494F /* RACReplaySubject.h */; settings = {ATTRIBUTES = (Public, ); }; };
		D08FF273169A331A00743C6D /* RACBehaviorSubject.h in Headers */ = {isa = PBXBuildFile; fileRef = 883A84D81513964B006DB4C7 /* RACBehaviorSubject.h */; settings = {ATTRIBUTES = (Public, ); }; };
		D08FF274169A331A00743C6D /* RACDisposable.h in Headers */ = {isa = PBXBuildFile; fileRef = 883A84DD1513B5EC006DB4C7 /* RACDisposable.h */; settings = {ATTRIBUTES = (Public, ); }; };
		D08FF275169A331A00743C6D /* RACScopedDisposable.h in Headers */ = {isa = PBXBuildFile; fileRef = 884476E2152367D100958F44 /* RACScopedDisposable.h */; settings = {ATTRIBUTES = (Public, ); }; };
		D08FF276169A331A00743C6D /* RACCompoundDisposable.h in Headers */ = {isa = PBXBuildFile; fileRef = 881E86A01669304700667F7B /* RACCompoundDisposable.h */; settings = {ATTRIBUTES = (Public, ); }; };
		D08FF277169A331B00743C6D /* RACCommand.h in Headers */ = {isa = PBXBuildFile; fileRef = 882093E91501E6EE00796685 /* RACCommand.h */; settings = {ATTRIBUTES = (Public, ); }; };
		D08FF278169A331B00743C6D /* RACSequence.h in Headers */ = {isa = PBXBuildFile; fileRef = D0E967671641EF9C00FCFF06 /* RACSequence.h */; settings = {ATTRIBUTES = (Public, ); }; };
		D08FF27F169A331B00743C6D /* RACScheduler.h in Headers */ = {isa = PBXBuildFile; fileRef = 88E2C6B2153C771C00C7493C /* RACScheduler.h */; settings = {ATTRIBUTES = (Public, ); }; };
		D08FF280169A333400743C6D /* NSArray+RACSupport.h in Headers */ = {isa = PBXBuildFile; fileRef = D0E967571641EF9C00FCFF06 /* NSArray+RACSupport.h */; settings = {ATTRIBUTES = (Public, ); }; };
		D08FF281169A333400743C6D /* NSDictionary+RACSupport.h in Headers */ = {isa = PBXBuildFile; fileRef = D0E967591641EF9C00FCFF06 /* NSDictionary+RACSupport.h */; settings = {ATTRIBUTES = (Public, ); }; };
		D08FF282169A333400743C6D /* NSOrderedSet+RACSupport.h in Headers */ = {isa = PBXBuildFile; fileRef = D0E9675B1641EF9C00FCFF06 /* NSOrderedSet+RACSupport.h */; settings = {ATTRIBUTES = (Public, ); }; };
		D08FF283169A333400743C6D /* NSSet+RACSupport.h in Headers */ = {isa = PBXBuildFile; fileRef = D0E9675D1641EF9C00FCFF06 /* NSSet+RACSupport.h */; settings = {ATTRIBUTES = (Public, ); }; };
		D08FF285169A333400743C6D /* UIControl+RACSupport.h in Headers */ = {isa = PBXBuildFile; fileRef = 88F4425F153DC0450097B4C3 /* UIControl+RACSupport.h */; settings = {ATTRIBUTES = (Public, ); }; };
		D08FF286169A333400743C6D /* UITextField+RACSupport.h in Headers */ = {isa = PBXBuildFile; fileRef = 88F44264153DCAC50097B4C3 /* UITextField+RACSupport.h */; settings = {ATTRIBUTES = (Public, ); }; };
		D08FF287169A333400743C6D /* UITextView+RACSupport.h in Headers */ = {isa = PBXBuildFile; fileRef = A1FCC27215666AA3008C9686 /* UITextView+RACSupport.h */; settings = {ATTRIBUTES = (Public, ); }; };
		D08FF289169A333400743C6D /* NSObject+RACPropertySubscribing.h in Headers */ = {isa = PBXBuildFile; fileRef = 88CDF82C15008C0500163A9F /* NSObject+RACPropertySubscribing.h */; settings = {ATTRIBUTES = (Public, ); }; };
		D090767F17FBEADE00EB087A /* NSURLConnection+RACSupport.h in Headers */ = {isa = PBXBuildFile; fileRef = D090767D17FBEADE00EB087A /* NSURLConnection+RACSupport.h */; settings = {ATTRIBUTES = (Public, ); }; };
		D090768017FBEADE00EB087A /* NSURLConnection+RACSupport.h in Headers */ = {isa = PBXBuildFile; fileRef = D090767D17FBEADE00EB087A /* NSURLConnection+RACSupport.h */; settings = {ATTRIBUTES = (Public, ); }; };
		D090768117FBEADE00EB087A /* NSURLConnection+RACSupport.h in Headers */ = {isa = PBXBuildFile; fileRef = D090767D17FBEADE00EB087A /* NSURLConnection+RACSupport.h */; settings = {ATTRIBUTES = (Public, ); }; };
		D090768217FBEADE00EB087A /* NSURLConnection+RACSupport.m in Sources */ = {isa = PBXBuildFile; fileRef = D090767E17FBEADE00EB087A /* NSURLConnection+RACSupport.m */; };
		D090768317FBEADE00EB087A /* NSURLConnection+RACSupport.m in Sources */ = {isa = PBXBuildFile; fileRef = D090767E17FBEADE00EB087A /* NSURLConnection+RACSupport.m */; };
		D090768417FBEADE00EB087A /* NSURLConnection+RACSupport.m in Sources */ = {isa = PBXBuildFile; fileRef = D090767E17FBEADE00EB087A /* NSURLConnection+RACSupport.m */; };
		D090768A17FBECBF00EB087A /* NSURLConnectionRACSupportSpec.m in Sources */ = {isa = PBXBuildFile; fileRef = D090768917FBECBF00EB087A /* NSURLConnectionRACSupportSpec.m */; };
		D090768B17FBECBF00EB087A /* NSURLConnectionRACSupportSpec.m in Sources */ = {isa = PBXBuildFile; fileRef = D090768917FBECBF00EB087A /* NSURLConnectionRACSupportSpec.m */; };
		D090768D17FBED2E00EB087A /* test-data.json in Resources */ = {isa = PBXBuildFile; fileRef = D090768C17FBED2E00EB087A /* test-data.json */; };
		D090768E17FBED2E00EB087A /* test-data.json in Resources */ = {isa = PBXBuildFile; fileRef = D090768C17FBED2E00EB087A /* test-data.json */; };
		D094E44917775AF200906BF7 /* EXTKeyPathCoding.h in Headers */ = {isa = PBXBuildFile; fileRef = D094E44517775AF200906BF7 /* EXTKeyPathCoding.h */; settings = {ATTRIBUTES = (Public, ); }; };
		D094E44A17775AF200906BF7 /* EXTKeyPathCoding.h in Headers */ = {isa = PBXBuildFile; fileRef = D094E44517775AF200906BF7 /* EXTKeyPathCoding.h */; settings = {ATTRIBUTES = (Public, ); }; };
		D094E44B17775AF200906BF7 /* EXTScope.h in Headers */ = {isa = PBXBuildFile; fileRef = D094E44617775AF200906BF7 /* EXTScope.h */; settings = {ATTRIBUTES = (Public, ); }; };
		D094E44C17775AF200906BF7 /* EXTScope.h in Headers */ = {isa = PBXBuildFile; fileRef = D094E44617775AF200906BF7 /* EXTScope.h */; settings = {ATTRIBUTES = (Public, ); }; };
		D094E44F17775AF200906BF7 /* metamacros.h in Headers */ = {isa = PBXBuildFile; fileRef = D094E44817775AF200906BF7 /* metamacros.h */; settings = {ATTRIBUTES = (Public, ); }; };
		D094E45017775AF200906BF7 /* metamacros.h in Headers */ = {isa = PBXBuildFile; fileRef = D094E44817775AF200906BF7 /* metamacros.h */; settings = {ATTRIBUTES = (Public, ); }; };
		D09905FC186E178A008912E8 /* NSIndexSet+RACSupport.h in Headers */ = {isa = PBXBuildFile; fileRef = D09905FA186E178A008912E8 /* NSIndexSet+RACSupport.h */; settings = {ATTRIBUTES = (Public, ); }; };
		D09905FD186E178A008912E8 /* NSIndexSet+RACSupport.h in Headers */ = {isa = PBXBuildFile; fileRef = D09905FA186E178A008912E8 /* NSIndexSet+RACSupport.h */; settings = {ATTRIBUTES = (Public, ); }; };
		D09905FE186E178A008912E8 /* NSIndexSet+RACSupport.h in Headers */ = {isa = PBXBuildFile; fileRef = D09905FA186E178A008912E8 /* NSIndexSet+RACSupport.h */; settings = {ATTRIBUTES = (Public, ); }; };
		D09905FF186E178A008912E8 /* NSIndexSet+RACSupport.m in Sources */ = {isa = PBXBuildFile; fileRef = D09905FB186E178A008912E8 /* NSIndexSet+RACSupport.m */; };
		D0990600186E178A008912E8 /* NSIndexSet+RACSupport.m in Sources */ = {isa = PBXBuildFile; fileRef = D09905FB186E178A008912E8 /* NSIndexSet+RACSupport.m */; };
		D0990601186E178A008912E8 /* NSIndexSet+RACSupport.m in Sources */ = {isa = PBXBuildFile; fileRef = D09905FB186E178A008912E8 /* NSIndexSet+RACSupport.m */; };
		D0A0B01516EAA3D100C47593 /* NSText+RACSupport.h in Headers */ = {isa = PBXBuildFile; fileRef = D0A0B01316EAA3D100C47593 /* NSText+RACSupport.h */; settings = {ATTRIBUTES = (Public, ); }; };
		D0A0B01616EAA3D100C47593 /* NSText+RACSupport.m in Sources */ = {isa = PBXBuildFile; fileRef = D0A0B01416EAA3D100C47593 /* NSText+RACSupport.m */; };
		D0A0B01816EAA5CC00C47593 /* NSTextRACSupportSpec.m in Sources */ = {isa = PBXBuildFile; fileRef = D0A0B01716EAA5CC00C47593 /* NSTextRACSupportSpec.m */; };
		D0A0E226176A84DB007273ED /* RACDisposableSpec.m in Sources */ = {isa = PBXBuildFile; fileRef = D0A0E225176A84DA007273ED /* RACDisposableSpec.m */; };
		D0A0E227176A84DB007273ED /* RACDisposableSpec.m in Sources */ = {isa = PBXBuildFile; fileRef = D0A0E225176A84DA007273ED /* RACDisposableSpec.m */; };
		D0A318EA18285DDD00A99BAD /* RACLiveSubscriber.m in Sources */ = {isa = PBXBuildFile; fileRef = D0A318E618285DDD00A99BAD /* RACLiveSubscriber.m */; };
		D0A318EB18285DDD00A99BAD /* RACLiveSubscriber.m in Sources */ = {isa = PBXBuildFile; fileRef = D0A318E618285DDD00A99BAD /* RACLiveSubscriber.m */; };
		D0A318EC18285DDD00A99BAD /* RACLiveSubscriber.m in Sources */ = {isa = PBXBuildFile; fileRef = D0A318E618285DDD00A99BAD /* RACLiveSubscriber.m */; };
		D0BD34C5182B159500B324CB /* RACSignalGenerator.h in Headers */ = {isa = PBXBuildFile; fileRef = D0BD34C3182B159500B324CB /* RACSignalGenerator.h */; settings = {ATTRIBUTES = (Public, ); }; };
		D0BD34C6182B159500B324CB /* RACSignalGenerator.h in Headers */ = {isa = PBXBuildFile; fileRef = D0BD34C3182B159500B324CB /* RACSignalGenerator.h */; settings = {ATTRIBUTES = (Public, ); }; };
		D0BD34C7182B159500B324CB /* RACSignalGenerator.h in Headers */ = {isa = PBXBuildFile; fileRef = D0BD34C3182B159500B324CB /* RACSignalGenerator.h */; settings = {ATTRIBUTES = (Public, ); }; };
		D0BD34C8182B159500B324CB /* RACSignalGenerator.m in Sources */ = {isa = PBXBuildFile; fileRef = D0BD34C4182B159500B324CB /* RACSignalGenerator.m */; };
		D0BD34C9182B159500B324CB /* RACSignalGenerator.m in Sources */ = {isa = PBXBuildFile; fileRef = D0BD34C4182B159500B324CB /* RACSignalGenerator.m */; };
		D0BD34CA182B159500B324CB /* RACSignalGenerator.m in Sources */ = {isa = PBXBuildFile; fileRef = D0BD34C4182B159500B324CB /* RACSignalGenerator.m */; };
		D0BD34D6182B163E00B324CB /* RACDynamicSignalGenerator.m in Sources */ = {isa = PBXBuildFile; fileRef = D0BD34D2182B163E00B324CB /* RACDynamicSignalGenerator.m */; };
		D0BD34D7182B163E00B324CB /* RACDynamicSignalGenerator.m in Sources */ = {isa = PBXBuildFile; fileRef = D0BD34D2182B163E00B324CB /* RACDynamicSignalGenerator.m */; };
		D0BD34D8182B163E00B324CB /* RACDynamicSignalGenerator.m in Sources */ = {isa = PBXBuildFile; fileRef = D0BD34D2182B163E00B324CB /* RACDynamicSignalGenerator.m */; };
		D0C55CE217759559008CDDCA /* RACDelegateProxySpec.m in Sources */ = {isa = PBXBuildFile; fileRef = D0C55CE117759559008CDDCA /* RACDelegateProxySpec.m */; };
		D0C70EC616659333005AAD03 /* RACSubscriberExamples.m in Sources */ = {isa = PBXBuildFile; fileRef = D0C70EC516659333005AAD03 /* RACSubscriberExamples.m */; };
		D0C70EC8166595AD005AAD03 /* RACLiveSubscriberSpec.m in Sources */ = {isa = PBXBuildFile; fileRef = D0C70EC7166595AD005AAD03 /* RACLiveSubscriberSpec.m */; };
		D0C70F90164337A2007027B4 /* RACCollectionSupportSpec.m in Sources */ = {isa = PBXBuildFile; fileRef = D0C70F8F164337A2007027B4 /* RACCollectionSupportSpec.m */; };
		D0D243BD1741FA13004359C6 /* NSObject+RACDescription.m in Sources */ = {isa = PBXBuildFile; fileRef = D0D243B61741FA0E004359C6 /* NSObject+RACDescription.m */; };
		D0D243BE1741FA13004359C6 /* NSObject+RACDescription.m in Sources */ = {isa = PBXBuildFile; fileRef = D0D243B61741FA0E004359C6 /* NSObject+RACDescription.m */; };
		D0D487011642550100DD7605 /* RACStream.h in Headers */ = {isa = PBXBuildFile; fileRef = D0D486FF1642550100DD7605 /* RACStream.h */; settings = {ATTRIBUTES = (Public, ); }; };
		D0D487031642550100DD7605 /* RACStream.m in Sources */ = {isa = PBXBuildFile; fileRef = D0D487001642550100DD7605 /* RACStream.m */; };
		D0D487041642550100DD7605 /* RACStream.m in Sources */ = {isa = PBXBuildFile; fileRef = D0D487001642550100DD7605 /* RACStream.m */; };
		D0D910D015F915BD00AD2DDA /* RACSignal+Operations.m in Sources */ = {isa = PBXBuildFile; fileRef = D0D910CD15F915BD00AD2DDA /* RACSignal+Operations.m */; };
		D0D910D115F915BD00AD2DDA /* RACSignal+Operations.m in Sources */ = {isa = PBXBuildFile; fileRef = D0D910CD15F915BD00AD2DDA /* RACSignal+Operations.m */; };
		D0DFBCCE15DD6D40009DADB3 /* RACBacktrace.m in Sources */ = {isa = PBXBuildFile; fileRef = D0DFBCCD15DD6D40009DADB3 /* RACBacktrace.m */; };
		D0DFBCCF15DD6D40009DADB3 /* RACBacktrace.m in Sources */ = {isa = PBXBuildFile; fileRef = D0DFBCCD15DD6D40009DADB3 /* RACBacktrace.m */; };
		D0DFBCD015DD70CC009DADB3 /* ReactiveCocoa.framework in Copy Frameworks */ = {isa = PBXBuildFile; fileRef = 88037F8315056328001A5B19 /* ReactiveCocoa.framework */; };
		D0E9676B1641EF9C00FCFF06 /* NSArray+RACSupport.h in Headers */ = {isa = PBXBuildFile; fileRef = D0E967571641EF9C00FCFF06 /* NSArray+RACSupport.h */; settings = {ATTRIBUTES = (Public, ); }; };
		D0E9676D1641EF9C00FCFF06 /* NSArray+RACSupport.m in Sources */ = {isa = PBXBuildFile; fileRef = D0E967581641EF9C00FCFF06 /* NSArray+RACSupport.m */; };
		D0E9676E1641EF9C00FCFF06 /* NSArray+RACSupport.m in Sources */ = {isa = PBXBuildFile; fileRef = D0E967581641EF9C00FCFF06 /* NSArray+RACSupport.m */; };
		D0E9676F1641EF9C00FCFF06 /* NSDictionary+RACSupport.h in Headers */ = {isa = PBXBuildFile; fileRef = D0E967591641EF9C00FCFF06 /* NSDictionary+RACSupport.h */; settings = {ATTRIBUTES = (Public, ); }; };
		D0E967711641EF9C00FCFF06 /* NSDictionary+RACSupport.m in Sources */ = {isa = PBXBuildFile; fileRef = D0E9675A1641EF9C00FCFF06 /* NSDictionary+RACSupport.m */; };
		D0E967721641EF9C00FCFF06 /* NSDictionary+RACSupport.m in Sources */ = {isa = PBXBuildFile; fileRef = D0E9675A1641EF9C00FCFF06 /* NSDictionary+RACSupport.m */; };
		D0E967731641EF9C00FCFF06 /* NSOrderedSet+RACSupport.h in Headers */ = {isa = PBXBuildFile; fileRef = D0E9675B1641EF9C00FCFF06 /* NSOrderedSet+RACSupport.h */; settings = {ATTRIBUTES = (Public, ); }; };
		D0E967751641EF9C00FCFF06 /* NSOrderedSet+RACSupport.m in Sources */ = {isa = PBXBuildFile; fileRef = D0E9675C1641EF9C00FCFF06 /* NSOrderedSet+RACSupport.m */; };
		D0E967761641EF9C00FCFF06 /* NSOrderedSet+RACSupport.m in Sources */ = {isa = PBXBuildFile; fileRef = D0E9675C1641EF9C00FCFF06 /* NSOrderedSet+RACSupport.m */; };
		D0E967771641EF9C00FCFF06 /* NSSet+RACSupport.h in Headers */ = {isa = PBXBuildFile; fileRef = D0E9675D1641EF9C00FCFF06 /* NSSet+RACSupport.h */; settings = {ATTRIBUTES = (Public, ); }; };
		D0E967791641EF9C00FCFF06 /* NSSet+RACSupport.m in Sources */ = {isa = PBXBuildFile; fileRef = D0E9675E1641EF9C00FCFF06 /* NSSet+RACSupport.m */; };
		D0E9677A1641EF9C00FCFF06 /* NSSet+RACSupport.m in Sources */ = {isa = PBXBuildFile; fileRef = D0E9675E1641EF9C00FCFF06 /* NSSet+RACSupport.m */; };
		D0E967811641EF9C00FCFF06 /* RACArraySequence.m in Sources */ = {isa = PBXBuildFile; fileRef = D0E967621641EF9C00FCFF06 /* RACArraySequence.m */; };
		D0E967821641EF9C00FCFF06 /* RACArraySequence.m in Sources */ = {isa = PBXBuildFile; fileRef = D0E967621641EF9C00FCFF06 /* RACArraySequence.m */; };
		D0E967851641EF9C00FCFF06 /* RACDynamicSequence.m in Sources */ = {isa = PBXBuildFile; fileRef = D0E967641641EF9C00FCFF06 /* RACDynamicSequence.m */; };
		D0E967861641EF9C00FCFF06 /* RACDynamicSequence.m in Sources */ = {isa = PBXBuildFile; fileRef = D0E967641641EF9C00FCFF06 /* RACDynamicSequence.m */; };
		D0E967891641EF9C00FCFF06 /* RACEmptySequence.m in Sources */ = {isa = PBXBuildFile; fileRef = D0E967661641EF9C00FCFF06 /* RACEmptySequence.m */; };
		D0E9678A1641EF9C00FCFF06 /* RACEmptySequence.m in Sources */ = {isa = PBXBuildFile; fileRef = D0E967661641EF9C00FCFF06 /* RACEmptySequence.m */; };
		D0E9678B1641EF9C00FCFF06 /* RACSequence.h in Headers */ = {isa = PBXBuildFile; fileRef = D0E967671641EF9C00FCFF06 /* RACSequence.h */; settings = {ATTRIBUTES = (Public, ); }; };
		D0E9678D1641EF9C00FCFF06 /* RACSequence.m in Sources */ = {isa = PBXBuildFile; fileRef = D0E967681641EF9C00FCFF06 /* RACSequence.m */; };
		D0E9678E1641EF9C00FCFF06 /* RACSequence.m in Sources */ = {isa = PBXBuildFile; fileRef = D0E967681641EF9C00FCFF06 /* RACSequence.m */; };
		D0E967911641EF9C00FCFF06 /* RACStringSequence.m in Sources */ = {isa = PBXBuildFile; fileRef = D0E9676A1641EF9C00FCFF06 /* RACStringSequence.m */; };
		D0E967921641EF9C00FCFF06 /* RACStringSequence.m in Sources */ = {isa = PBXBuildFile; fileRef = D0E9676A1641EF9C00FCFF06 /* RACStringSequence.m */; };
		D0EDE76716968AB10072A780 /* RACPropertySignalExamples.m in Sources */ = {isa = PBXBuildFile; fileRef = D0EDE76616968AB10072A780 /* RACPropertySignalExamples.m */; };
		D0EE284D164D906B006954A4 /* RACSignalSequence.m in Sources */ = {isa = PBXBuildFile; fileRef = D0EE284A164D906B006954A4 /* RACSignalSequence.m */; };
		D0EE284E164D906B006954A4 /* RACSignalSequence.m in Sources */ = {isa = PBXBuildFile; fileRef = D0EE284A164D906B006954A4 /* RACSignalSequence.m */; };
		D0EFDDFC18598F7600C6FFEA /* RACAction.h in Headers */ = {isa = PBXBuildFile; fileRef = D0EFDDFA18598F7600C6FFEA /* RACAction.h */; settings = {ATTRIBUTES = (Public, ); }; };
		D0EFDDFD18598F7600C6FFEA /* RACAction.h in Headers */ = {isa = PBXBuildFile; fileRef = D0EFDDFA18598F7600C6FFEA /* RACAction.h */; settings = {ATTRIBUTES = (Public, ); }; };
		D0EFDDFE18598F7600C6FFEA /* RACAction.h in Headers */ = {isa = PBXBuildFile; fileRef = D0EFDDFA18598F7600C6FFEA /* RACAction.h */; settings = {ATTRIBUTES = (Public, ); }; };
		D0EFDDFF18598F7600C6FFEA /* RACAction.m in Sources */ = {isa = PBXBuildFile; fileRef = D0EFDDFB18598F7600C6FFEA /* RACAction.m */; };
		D0EFDE0018598F7600C6FFEA /* RACAction.m in Sources */ = {isa = PBXBuildFile; fileRef = D0EFDDFB18598F7600C6FFEA /* RACAction.m */; };
		D0EFDE0118598F7600C6FFEA /* RACAction.m in Sources */ = {isa = PBXBuildFile; fileRef = D0EFDDFB18598F7600C6FFEA /* RACAction.m */; };
		D0F117C8179F0A95006CE68F /* libReactiveCocoa-iOS.a in Frameworks */ = {isa = PBXBuildFile; fileRef = 88F440AB153DAC820097B4C3 /* libReactiveCocoa-iOS.a */; };
		D0F117CC179F0B97006CE68F /* UITableViewCellRACSupportSpec.m in Sources */ = {isa = PBXBuildFile; fileRef = D0F117CB179F0B97006CE68F /* UITableViewCellRACSupportSpec.m */; };
		D0F26EEA1875359000E44470 /* NSTableView+RACSupport.h in Headers */ = {isa = PBXBuildFile; fileRef = D0F26EE81875359000E44470 /* NSTableView+RACSupport.h */; settings = {ATTRIBUTES = (Public, ); }; };
		D0F26EEB1875359000E44470 /* NSTableView+RACSupport.h in Headers */ = {isa = PBXBuildFile; fileRef = D0F26EE81875359000E44470 /* NSTableView+RACSupport.h */; settings = {ATTRIBUTES = (Public, ); }; };
		D0F26EEC1875359000E44470 /* NSTableView+RACSupport.m in Sources */ = {isa = PBXBuildFile; fileRef = D0F26EE91875359000E44470 /* NSTableView+RACSupport.m */; };
		D0F26EED1875359000E44470 /* NSTableView+RACSupport.m in Sources */ = {isa = PBXBuildFile; fileRef = D0F26EE91875359000E44470 /* NSTableView+RACSupport.m */; };
		D0F64CAB1876946C00E139B9 /* RACMoveMutation.h in Headers */ = {isa = PBXBuildFile; fileRef = D0F64CA91876946C00E139B9 /* RACMoveMutation.h */; settings = {ATTRIBUTES = (Public, ); }; };
		D0F64CAC1876946C00E139B9 /* RACMoveMutation.h in Headers */ = {isa = PBXBuildFile; fileRef = D0F64CA91876946C00E139B9 /* RACMoveMutation.h */; settings = {ATTRIBUTES = (Public, ); }; };
		D0F64CAD1876946C00E139B9 /* RACMoveMutation.h in Headers */ = {isa = PBXBuildFile; fileRef = D0F64CA91876946C00E139B9 /* RACMoveMutation.h */; settings = {ATTRIBUTES = (Public, ); }; };
		D0F64CAE1876946C00E139B9 /* RACMoveMutation.m in Sources */ = {isa = PBXBuildFile; fileRef = D0F64CAA1876946C00E139B9 /* RACMoveMutation.m */; };
		D0F64CAF1876946C00E139B9 /* RACMoveMutation.m in Sources */ = {isa = PBXBuildFile; fileRef = D0F64CAA1876946C00E139B9 /* RACMoveMutation.m */; };
		D0F64CB01876946C00E139B9 /* RACMoveMutation.m in Sources */ = {isa = PBXBuildFile; fileRef = D0F64CAA1876946C00E139B9 /* RACMoveMutation.m */; };
		D0F64CB718769B1700E139B9 /* UITableView+RACSupport.h in Headers */ = {isa = PBXBuildFile; fileRef = D0F64CB518769B1700E139B9 /* UITableView+RACSupport.h */; settings = {ATTRIBUTES = (Public, ); }; };
		D0F64CB818769B1700E139B9 /* UITableView+RACSupport.m in Sources */ = {isa = PBXBuildFile; fileRef = D0F64CB618769B1700E139B9 /* UITableView+RACSupport.m */; };
		D40D7AAB18E22B5E0065BB70 /* libExpecta.a in Frameworks */ = {isa = PBXBuildFile; fileRef = D40D7AAA18E22B5E0065BB70 /* libExpecta.a */; };
		D40D7AAD18E22B7E0065BB70 /* libSpecta.a in Frameworks */ = {isa = PBXBuildFile; fileRef = D40D7AAC18E22B7E0065BB70 /* libSpecta.a */; };
		D40D7AAF18E22BE30065BB70 /* libExpecta-iOS.a in Frameworks */ = {isa = PBXBuildFile; fileRef = D40D7AAE18E22BE30065BB70 /* libExpecta-iOS.a */; };
		D40D7AB118E22BF60065BB70 /* libSpecta-iOS.a in Frameworks */ = {isa = PBXBuildFile; fileRef = D40D7AB018E22BF60065BB70 /* libSpecta-iOS.a */; };
		D40D7AB218E22EC60065BB70 /* libSpecta-iOS.a in Frameworks */ = {isa = PBXBuildFile; fileRef = D40D7AB018E22BF60065BB70 /* libSpecta-iOS.a */; };
		D40D7AB318E22EC90065BB70 /* libExpecta-iOS.a in Frameworks */ = {isa = PBXBuildFile; fileRef = D40D7AAE18E22BE30065BB70 /* libExpecta-iOS.a */; };
/* End PBXBuildFile section */

/* Begin PBXContainerItemProxy section */
		1860F435177C91B500C7B3C9 /* PBXContainerItemProxy */ = {
			isa = PBXContainerItemProxy;
			containerPortal = 88CDF7B215000FCE00163A9F /* Project object */;
			proxyType = 1;
			remoteGlobalIDString = 1860F411177C91B500C7B3C9;
			remoteInfo = "ReactiveCocoa-iOS-UIKitTestHost";
		};
		88037FDA150564E9001A5B19 /* PBXContainerItemProxy */ = {
			isa = PBXContainerItemProxy;
			containerPortal = 88CDF7B215000FCE00163A9F /* Project object */;
			proxyType = 1;
			remoteGlobalIDString = 88037F8215056328001A5B19;
			remoteInfo = ReactiveCocoa;
		};
		D0ED9DB517501806003859A6 /* PBXContainerItemProxy */ = {
			isa = PBXContainerItemProxy;
			containerPortal = 88CDF7B215000FCE00163A9F /* Project object */;
			proxyType = 1;
			remoteGlobalIDString = 88F440AA153DAC820097B4C3;
			remoteInfo = "ReactiveCocoa-iOS";
		};
		D0F117C2179F0A91006CE68F /* PBXContainerItemProxy */ = {
			isa = PBXContainerItemProxy;
			containerPortal = 88CDF7B215000FCE00163A9F /* Project object */;
			proxyType = 1;
			remoteGlobalIDString = 88F440AA153DAC820097B4C3;
			remoteInfo = "ReactiveCocoa-iOS";
		};
/* End PBXContainerItemProxy section */

/* Begin PBXCopyFilesBuildPhase section */
		8820937F1501C94E00796685 /* Copy Frameworks */ = {
			isa = PBXCopyFilesBuildPhase;
			buildActionMask = 2147483647;
			dstPath = "";
			dstSubfolderSpec = 10;
			files = (
				D0DFBCD015DD70CC009DADB3 /* ReactiveCocoa.framework in Copy Frameworks */,
			);
			name = "Copy Frameworks";
			runOnlyForDeploymentPostprocessing = 0;
		};
/* End PBXCopyFilesBuildPhase section */

/* Begin PBXFileReference section */
		1668027817FE75E900C724B4 /* UICollectionReusableView+RACSupport.h */ = {isa = PBXFileReference; fileEncoding = 4; lastKnownFileType = sourcecode.c.h; path = "UICollectionReusableView+RACSupport.h"; sourceTree = "<group>"; };
		1668027917FE75E900C724B4 /* UICollectionReusableView+RACSupport.m */ = {isa = PBXFileReference; fileEncoding = 4; lastKnownFileType = sourcecode.c.objc; path = "UICollectionReusableView+RACSupport.m"; sourceTree = "<group>"; };
		1668028117FE774800C724B4 /* UICollectionReusableViewRACSupportSpec.m */ = {isa = PBXFileReference; fileEncoding = 4; lastKnownFileType = sourcecode.c.objc; path = UICollectionReusableViewRACSupportSpec.m; sourceTree = "<group>"; };
		1860F412177C91B500C7B3C9 /* ReactiveCocoa-iOS-UIKitTestHost.app */ = {isa = PBXFileReference; explicitFileType = wrapper.application; includeInIndex = 0; path = "ReactiveCocoa-iOS-UIKitTestHost.app"; sourceTree = BUILT_PRODUCTS_DIR; };
		1860F413177C91B500C7B3C9 /* UIKit.framework */ = {isa = PBXFileReference; lastKnownFileType = wrapper.framework; name = UIKit.framework; path = Library/Frameworks/UIKit.framework; sourceTree = DEVELOPER_DIR; };
		1860F415177C91B500C7B3C9 /* Foundation.framework */ = {isa = PBXFileReference; lastKnownFileType = wrapper.framework; name = Foundation.framework; path = Library/Frameworks/Foundation.framework; sourceTree = DEVELOPER_DIR; };
		1860F417177C91B500C7B3C9 /* CoreGraphics.framework */ = {isa = PBXFileReference; lastKnownFileType = wrapper.framework; name = CoreGraphics.framework; path = Library/Frameworks/CoreGraphics.framework; sourceTree = DEVELOPER_DIR; };
		1860F41B177C91B500C7B3C9 /* ReactiveCocoa-iOS-UIKitTestHost-Info.plist */ = {isa = PBXFileReference; lastKnownFileType = text.plist.xml; path = "ReactiveCocoa-iOS-UIKitTestHost-Info.plist"; sourceTree = "<group>"; };
		1860F41D177C91B500C7B3C9 /* en */ = {isa = PBXFileReference; lastKnownFileType = text.plist.strings; name = en; path = en.lproj/InfoPlist.strings; sourceTree = "<group>"; };
		1860F41F177C91B500C7B3C9 /* main.m */ = {isa = PBXFileReference; lastKnownFileType = sourcecode.c.objc; path = main.m; sourceTree = "<group>"; };
		1860F421177C91B500C7B3C9 /* ReactiveCocoa-iOS-UIKitTestHost-Prefix.pch */ = {isa = PBXFileReference; lastKnownFileType = sourcecode.c.h; path = "ReactiveCocoa-iOS-UIKitTestHost-Prefix.pch"; sourceTree = "<group>"; };
		1860F422177C91B500C7B3C9 /* RACAppDelegate.h */ = {isa = PBXFileReference; lastKnownFileType = sourcecode.c.h; path = RACAppDelegate.h; sourceTree = "<group>"; };
		1860F423177C91B500C7B3C9 /* RACAppDelegate.m */ = {isa = PBXFileReference; lastKnownFileType = sourcecode.c.objc; path = RACAppDelegate.m; sourceTree = "<group>"; };
		1860F425177C91B500C7B3C9 /* Default.png */ = {isa = PBXFileReference; lastKnownFileType = image.png; path = Default.png; sourceTree = "<group>"; };
		1860F427177C91B500C7B3C9 /* Default@2x.png */ = {isa = PBXFileReference; lastKnownFileType = image.png; path = "Default@2x.png"; sourceTree = "<group>"; };
		1860F429177C91B500C7B3C9 /* Default-568h@2x.png */ = {isa = PBXFileReference; lastKnownFileType = image.png; path = "Default-568h@2x.png"; sourceTree = "<group>"; };
		1860F430177C91B500C7B3C9 /* ReactiveCocoa-iOS-UIKitTestHostTests.octest */ = {isa = PBXFileReference; explicitFileType = wrapper.cfbundle; includeInIndex = 0; path = "ReactiveCocoa-iOS-UIKitTestHostTests.octest"; sourceTree = BUILT_PRODUCTS_DIR; };
		1860F431177C91B500C7B3C9 /* SenTestingKit.framework */ = {isa = PBXFileReference; lastKnownFileType = wrapper.framework; name = SenTestingKit.framework; path = Library/Frameworks/SenTestingKit.framework; sourceTree = DEVELOPER_DIR; };
		1860F43B177C91B500C7B3C9 /* en */ = {isa = PBXFileReference; lastKnownFileType = text.plist.strings; name = en; path = en.lproj/InfoPlist.strings; sourceTree = "<group>"; };
		1860F455177C96B200C7B3C9 /* ReactiveCocoa-iOS-UIKitTestHostTests-Info.plist */ = {isa = PBXFileReference; fileEncoding = 4; lastKnownFileType = text.plist.xml; name = "ReactiveCocoa-iOS-UIKitTestHostTests-Info.plist"; path = "ReactiveCocoaTests/UIKit/UIKitTests/ReactiveCocoa-iOS-UIKitTestHostTests-Info.plist"; sourceTree = SOURCE_ROOT; };
		1860F457177C972E00C7B3C9 /* ReactiveCocoa-iOS-UIKitTest-Prefix.pch */ = {isa = PBXFileReference; lastKnownFileType = sourcecode.c.h; name = "ReactiveCocoa-iOS-UIKitTest-Prefix.pch"; path = "ReactiveCocoaTests/UIKit/UIKitTests/ReactiveCocoa-iOS-UIKitTest-Prefix.pch"; sourceTree = SOURCE_ROOT; };
		1E89337F171647A5009071B0 /* NSObjectRACPropertySubscribingExamples.h */ = {isa = PBXFileReference; fileEncoding = 4; lastKnownFileType = sourcecode.c.h; path = NSObjectRACPropertySubscribingExamples.h; sourceTree = "<group>"; };
		1E893380171647A5009071B0 /* NSObjectRACPropertySubscribingExamples.m */ = {isa = PBXFileReference; fileEncoding = 4; lastKnownFileType = sourcecode.c.objc; path = NSObjectRACPropertySubscribingExamples.m; sourceTree = "<group>"; };
<<<<<<< HEAD
		1EC06B15173CB04000365258 /* UIGestureRecognizer+RACSupport.h */ = {isa = PBXFileReference; fileEncoding = 4; lastKnownFileType = sourcecode.c.h; path = "UIGestureRecognizer+RACSupport.h"; sourceTree = "<group>"; };
		1EC06B16173CB04000365258 /* UIGestureRecognizer+RACSupport.m */ = {isa = PBXFileReference; fileEncoding = 4; lastKnownFileType = sourcecode.c.objc; path = "UIGestureRecognizer+RACSupport.m"; sourceTree = "<group>"; };
		27A887C71703DB4F00040001 /* UIBarButtonItem+RACSupport.h */ = {isa = PBXFileReference; fileEncoding = 4; lastKnownFileType = sourcecode.c.h; path = "UIBarButtonItem+RACSupport.h"; sourceTree = "<group>"; };
		27A887C81703DB4F00040001 /* UIBarButtonItem+RACSupport.m */ = {isa = PBXFileReference; fileEncoding = 4; lastKnownFileType = sourcecode.c.objc; path = "UIBarButtonItem+RACSupport.m"; sourceTree = "<group>"; };
		554D9E5B181064E200F21262 /* UIRefreshControl+RACSupport.h */ = {isa = PBXFileReference; fileEncoding = 4; lastKnownFileType = sourcecode.c.h; path = "UIRefreshControl+RACSupport.h"; sourceTree = "<group>"; };
		554D9E5C181064E200F21262 /* UIRefreshControl+RACSupport.m */ = {isa = PBXFileReference; fileEncoding = 4; lastKnownFileType = sourcecode.c.objc; path = "UIRefreshControl+RACSupport.m"; sourceTree = "<group>"; };
=======
		1EC06B15173CB04000365258 /* UIGestureRecognizer+RACSignalSupport.h */ = {isa = PBXFileReference; fileEncoding = 4; lastKnownFileType = sourcecode.c.h; path = "UIGestureRecognizer+RACSignalSupport.h"; sourceTree = "<group>"; };
		1EC06B16173CB04000365258 /* UIGestureRecognizer+RACSignalSupport.m */ = {isa = PBXFileReference; fileEncoding = 4; lastKnownFileType = sourcecode.c.objc; path = "UIGestureRecognizer+RACSignalSupport.m"; sourceTree = "<group>"; };
		27A887C71703DB4F00040001 /* UIBarButtonItem+RACCommandSupport.h */ = {isa = PBXFileReference; fileEncoding = 4; lastKnownFileType = sourcecode.c.h; path = "UIBarButtonItem+RACCommandSupport.h"; sourceTree = "<group>"; };
		27A887C81703DB4F00040001 /* UIBarButtonItem+RACCommandSupport.m */ = {isa = PBXFileReference; fileEncoding = 4; lastKnownFileType = sourcecode.c.objc; path = "UIBarButtonItem+RACCommandSupport.m"; sourceTree = "<group>"; };
		3C163DE018FE843D001AA13E /* UIImagePickerController+RACSignalSupport.h */ = {isa = PBXFileReference; fileEncoding = 4; lastKnownFileType = sourcecode.c.h; path = "UIImagePickerController+RACSignalSupport.h"; sourceTree = "<group>"; };
		3C163DE118FE843D001AA13E /* UIImagePickerController+RACSignalSupport.m */ = {isa = PBXFileReference; fileEncoding = 4; lastKnownFileType = sourcecode.c.objc; path = "UIImagePickerController+RACSignalSupport.m"; sourceTree = "<group>"; };
		3C80F51D18FFCF810018AE41 /* UIImagePickerControllerRACSupportSpec.m */ = {isa = PBXFileReference; fileEncoding = 4; lastKnownFileType = sourcecode.c.objc; path = UIImagePickerControllerRACSupportSpec.m; sourceTree = "<group>"; };
		3F477B16AF0120164B3827C8 /* RACScheduler+Subclass.h */ = {isa = PBXFileReference; fileEncoding = 4; lastKnownFileType = sourcecode.c.h; path = "RACScheduler+Subclass.h"; sourceTree = "<group>"; };
		4925E805181BCC71000B2FEE /* NSControllerRACSupportSpec.m */ = {isa = PBXFileReference; fileEncoding = 4; lastKnownFileType = sourcecode.c.objc; path = NSControllerRACSupportSpec.m; sourceTree = "<group>"; };
		554D9E5B181064E200F21262 /* UIRefreshControl+RACCommandSupport.h */ = {isa = PBXFileReference; fileEncoding = 4; lastKnownFileType = sourcecode.c.h; path = "UIRefreshControl+RACCommandSupport.h"; sourceTree = "<group>"; };
		554D9E5C181064E200F21262 /* UIRefreshControl+RACCommandSupport.m */ = {isa = PBXFileReference; fileEncoding = 4; lastKnownFileType = sourcecode.c.objc; path = "UIRefreshControl+RACCommandSupport.m"; sourceTree = "<group>"; };
>>>>>>> 9c9912f6
		5564542318107275002BD2E4 /* UIRefreshControlRACSupportSpec.m */ = {isa = PBXFileReference; fileEncoding = 4; lastKnownFileType = sourcecode.c.objc; path = UIRefreshControlRACSupportSpec.m; sourceTree = "<group>"; };
		557A4B58177648C7008EF796 /* UIActionSheet+RACSupport.h */ = {isa = PBXFileReference; fileEncoding = 4; lastKnownFileType = sourcecode.c.h; path = "UIActionSheet+RACSupport.h"; sourceTree = "<group>"; };
		557A4B59177648C7008EF796 /* UIActionSheet+RACSupport.m */ = {isa = PBXFileReference; fileEncoding = 4; lastKnownFileType = sourcecode.c.objc; path = "UIActionSheet+RACSupport.m"; sourceTree = "<group>"; };
		5EE9A7911760D61300EAF5A2 /* UIButton+RACSupport.h */ = {isa = PBXFileReference; fileEncoding = 4; lastKnownFileType = sourcecode.c.h; path = "UIButton+RACSupport.h"; sourceTree = "<group>"; };
		5EE9A7921760D61300EAF5A2 /* UIButton+RACSupport.m */ = {isa = PBXFileReference; fileEncoding = 4; lastKnownFileType = sourcecode.c.objc; path = "UIButton+RACSupport.m"; sourceTree = "<group>"; };
		5F016DF217B10AA8002EEC69 /* UIControl+RACSupportPrivate.h */ = {isa = PBXFileReference; fileEncoding = 4; lastKnownFileType = sourcecode.c.h; path = "UIControl+RACSupportPrivate.h"; sourceTree = "<group>"; };
		5F016DF317B10AA8002EEC69 /* UIControl+RACSupportPrivate.m */ = {isa = PBXFileReference; fileEncoding = 4; lastKnownFileType = sourcecode.c.objc; path = "UIControl+RACSupportPrivate.m"; sourceTree = "<group>"; };
		5F2447AC167E87C50062180C /* RACKVOChannelSpec.m */ = {isa = PBXFileReference; fileEncoding = 4; lastKnownFileType = sourcecode.c.objc; path = RACKVOChannelSpec.m; sourceTree = "<group>"; };
		5F45A883168CFA3E00B58A2B /* RACKVOChannel.h */ = {isa = PBXFileReference; fileEncoding = 4; lastKnownFileType = sourcecode.c.h; path = RACKVOChannel.h; sourceTree = "<group>"; };
		5F45A884168CFA3E00B58A2B /* RACKVOChannel.m */ = {isa = PBXFileReference; fileEncoding = 4; lastKnownFileType = sourcecode.c.objc; path = RACKVOChannel.m; sourceTree = "<group>"; };
		5F6FE8511692568A00A8D7A6 /* RACChannel.h */ = {isa = PBXFileReference; fileEncoding = 4; lastKnownFileType = sourcecode.c.h; path = RACChannel.h; sourceTree = "<group>"; };
		5F6FE8521692568A00A8D7A6 /* RACChannel.m */ = {isa = PBXFileReference; fileEncoding = 4; lastKnownFileType = sourcecode.c.objc; path = RACChannel.m; sourceTree = "<group>"; };
		5F70B2AD17AB1829009AEDF9 /* UIDatePicker+RACSupport.h */ = {isa = PBXFileReference; fileEncoding = 4; lastKnownFileType = sourcecode.c.h; path = "UIDatePicker+RACSupport.h"; sourceTree = "<group>"; };
		5F70B2AE17AB1829009AEDF9 /* UIDatePicker+RACSupport.m */ = {isa = PBXFileReference; fileEncoding = 4; lastKnownFileType = sourcecode.c.objc; path = "UIDatePicker+RACSupport.m"; sourceTree = "<group>"; };
		5F70B2B617AB1856009AEDF9 /* UISegmentedControl+RACSupport.h */ = {isa = PBXFileReference; fileEncoding = 4; lastKnownFileType = sourcecode.c.h; path = "UISegmentedControl+RACSupport.h"; sourceTree = "<group>"; };
		5F70B2B717AB1856009AEDF9 /* UISegmentedControl+RACSupport.m */ = {isa = PBXFileReference; fileEncoding = 4; lastKnownFileType = sourcecode.c.objc; path = "UISegmentedControl+RACSupport.m"; sourceTree = "<group>"; };
		5F70B2B817AB1856009AEDF9 /* UISlider+RACSupport.h */ = {isa = PBXFileReference; fileEncoding = 4; lastKnownFileType = sourcecode.c.h; path = "UISlider+RACSupport.h"; sourceTree = "<group>"; };
		5F70B2B917AB1856009AEDF9 /* UISlider+RACSupport.m */ = {isa = PBXFileReference; fileEncoding = 4; lastKnownFileType = sourcecode.c.objc; path = "UISlider+RACSupport.m"; sourceTree = "<group>"; };
		5F70B2BA17AB1857009AEDF9 /* UIStepper+RACSupport.h */ = {isa = PBXFileReference; fileEncoding = 4; lastKnownFileType = sourcecode.c.h; path = "UIStepper+RACSupport.h"; sourceTree = "<group>"; };
		5F70B2BB17AB1857009AEDF9 /* UIStepper+RACSupport.m */ = {isa = PBXFileReference; fileEncoding = 4; lastKnownFileType = sourcecode.c.objc; path = "UIStepper+RACSupport.m"; sourceTree = "<group>"; };
		5F70B2BC17AB1857009AEDF9 /* UISwitch+RACSupport.h */ = {isa = PBXFileReference; fileEncoding = 4; lastKnownFileType = sourcecode.c.h; path = "UISwitch+RACSupport.h"; sourceTree = "<group>"; };
		5F70B2BD17AB1857009AEDF9 /* UISwitch+RACSupport.m */ = {isa = PBXFileReference; fileEncoding = 4; lastKnownFileType = sourcecode.c.objc; path = "UISwitch+RACSupport.m"; sourceTree = "<group>"; };
		5F773DE8169B46670023069D /* NSEnumerator+RACSupport.h */ = {isa = PBXFileReference; fileEncoding = 4; lastKnownFileType = sourcecode.c.h; path = "NSEnumerator+RACSupport.h"; sourceTree = "<group>"; };
		5F773DE9169B46670023069D /* NSEnumerator+RACSupport.m */ = {isa = PBXFileReference; fileEncoding = 4; lastKnownFileType = sourcecode.c.objc; path = "NSEnumerator+RACSupport.m"; sourceTree = "<group>"; };
		5F7EFECC168FBC4B0037E500 /* RACChannelExamples.h */ = {isa = PBXFileReference; fileEncoding = 4; lastKnownFileType = sourcecode.c.h; path = RACChannelExamples.h; sourceTree = "<group>"; };
		5F7EFECD168FBC4B0037E500 /* RACChannelExamples.m */ = {isa = PBXFileReference; fileEncoding = 4; lastKnownFileType = sourcecode.c.objc; path = RACChannelExamples.m; sourceTree = "<group>"; };
		5F7EFECE168FBC4B0037E500 /* RACChannelSpec.m */ = {isa = PBXFileReference; fileEncoding = 4; lastKnownFileType = sourcecode.c.objc; path = RACChannelSpec.m; sourceTree = "<group>"; };
		5F9743F51694A2460024EB82 /* RACEagerSequence.h */ = {isa = PBXFileReference; fileEncoding = 4; lastKnownFileType = sourcecode.c.h; path = RACEagerSequence.h; sourceTree = "<group>"; };
		5F9743F61694A2460024EB82 /* RACEagerSequence.m */ = {isa = PBXFileReference; fileEncoding = 4; lastKnownFileType = sourcecode.c.objc; path = RACEagerSequence.m; sourceTree = "<group>"; };
		5FAF5223174D4C2000CAC810 /* ReactiveCocoaTests-iOS.octest */ = {isa = PBXFileReference; explicitFileType = wrapper.cfbundle; includeInIndex = 0; path = "ReactiveCocoaTests-iOS.octest"; sourceTree = BUILT_PRODUCTS_DIR; };
		5FAF5261174D4D8E00CAC810 /* UIBarButtonItemRACSupportSpec.m */ = {isa = PBXFileReference; fileEncoding = 4; lastKnownFileType = sourcecode.c.objc; path = UIBarButtonItemRACSupportSpec.m; sourceTree = "<group>"; };
		5FAF5288174E9CD200CAC810 /* CoreGraphics.framework */ = {isa = PBXFileReference; lastKnownFileType = wrapper.framework; name = CoreGraphics.framework; path = Platforms/iPhoneOS.platform/Developer/SDKs/iPhoneOS6.1.sdk/System/Library/Frameworks/CoreGraphics.framework; sourceTree = DEVELOPER_DIR; };
		5FD7DC7B174F9EEB008710B4 /* UIKit.framework */ = {isa = PBXFileReference; lastKnownFileType = wrapper.framework; name = UIKit.framework; path = System/Library/Frameworks/UIKit.framework; sourceTree = SDKROOT; };
		5FDC35011736F54600792E52 /* NSString+RACKeyPathUtilities.h */ = {isa = PBXFileReference; fileEncoding = 4; lastKnownFileType = sourcecode.c.h; path = "NSString+RACKeyPathUtilities.h"; sourceTree = "<group>"; };
		5FDC35021736F54700792E52 /* NSString+RACKeyPathUtilities.m */ = {isa = PBXFileReference; fileEncoding = 4; lastKnownFileType = sourcecode.c.objc; path = "NSString+RACKeyPathUtilities.m"; sourceTree = "<group>"; };
		5FDC350E1736F81800792E52 /* NSStringRACKeyPathUtilitiesSpec.m */ = {isa = PBXFileReference; fileEncoding = 4; lastKnownFileType = sourcecode.c.objc; path = NSStringRACKeyPathUtilitiesSpec.m; sourceTree = "<group>"; };
		6E58405316F22D7500F588A6 /* NSObject+RACDeallocating.h */ = {isa = PBXFileReference; fileEncoding = 4; lastKnownFileType = sourcecode.c.h; path = "NSObject+RACDeallocating.h"; sourceTree = "<group>"; };
		6E58405416F22D7500F588A6 /* NSObject+RACDeallocating.m */ = {isa = PBXFileReference; fileEncoding = 4; lastKnownFileType = sourcecode.c.objc; path = "NSObject+RACDeallocating.m"; sourceTree = "<group>"; };
		6E58405E16F3414200F588A6 /* NSObjectRACDeallocatingSpec.m */ = {isa = PBXFileReference; fileEncoding = 4; lastKnownFileType = sourcecode.c.objc; path = NSObjectRACDeallocatingSpec.m; sourceTree = "<group>"; };
		6EA0AB3E1920F20200A8F141 /* CADisplayLink+RACSupport.h */ = {isa = PBXFileReference; fileEncoding = 4; lastKnownFileType = sourcecode.c.h; path = "CADisplayLink+RACSupport.h"; sourceTree = "<group>"; };
		6EA0AB3F1920F20200A8F141 /* CADisplayLink+RACSupport.m */ = {isa = PBXFileReference; fileEncoding = 4; lastKnownFileType = sourcecode.c.objc; path = "CADisplayLink+RACSupport.m"; sourceTree = "<group>"; };
		6EA0AB431921106A00A8F141 /* QuartzCore.framework */ = {isa = PBXFileReference; lastKnownFileType = wrapper.framework; name = QuartzCore.framework; path = Platforms/iPhoneOS.platform/Developer/SDKs/iPhoneOS7.1.sdk/System/Library/Frameworks/QuartzCore.framework; sourceTree = DEVELOPER_DIR; };
		7479F6E3186177D200575CDB /* RACIndexSetSequence.h */ = {isa = PBXFileReference; fileEncoding = 4; lastKnownFileType = sourcecode.c.h; path = RACIndexSetSequence.h; sourceTree = "<group>"; };
		7479F6E4186177D200575CDB /* RACIndexSetSequence.m */ = {isa = PBXFileReference; fileEncoding = 4; lastKnownFileType = sourcecode.c.objc; path = RACIndexSetSequence.m; sourceTree = "<group>"; };
		8801E7501644BDE200A155FE /* NSObjectRACLiftingSpec.m */ = {isa = PBXFileReference; fileEncoding = 4; lastKnownFileType = sourcecode.c.objc; path = NSObjectRACLiftingSpec.m; sourceTree = "<group>"; };
		88037F8315056328001A5B19 /* ReactiveCocoa.framework */ = {isa = PBXFileReference; explicitFileType = wrapper.framework; includeInIndex = 0; path = ReactiveCocoa.framework; sourceTree = BUILT_PRODUCTS_DIR; };
		88037F8C15056328001A5B19 /* ReactiveCocoa.h */ = {isa = PBXFileReference; lastKnownFileType = sourcecode.c.h; path = ReactiveCocoa.h; sourceTree = "<group>"; };
		880B9174150B09190008488E /* RACSubject.h */ = {isa = PBXFileReference; fileEncoding = 4; lastKnownFileType = sourcecode.c.h; path = RACSubject.h; sourceTree = "<group>"; };
		880B9175150B09190008488E /* RACSubject.m */ = {isa = PBXFileReference; fileEncoding = 4; lastKnownFileType = sourcecode.c.objc; path = RACSubject.m; sourceTree = "<group>"; };
		880D7A5816F7B351004A3361 /* NSObject+RACSelectorSignal.h */ = {isa = PBXFileReference; fileEncoding = 4; lastKnownFileType = sourcecode.c.h; path = "NSObject+RACSelectorSignal.h"; sourceTree = "<group>"; };
		880D7A5916F7B351004A3361 /* NSObject+RACSelectorSignal.m */ = {isa = PBXFileReference; fileEncoding = 4; lastKnownFileType = sourcecode.c.objc; path = "NSObject+RACSelectorSignal.m"; sourceTree = "<group>"; };
		880D7A6516F7BB1A004A3361 /* NSObjectRACSelectorSignalSpec.m */ = {isa = PBXFileReference; fileEncoding = 4; lastKnownFileType = sourcecode.c.objc; path = NSObjectRACSelectorSignalSpec.m; sourceTree = "<group>"; };
		880D7A6716F7BCC7004A3361 /* RACSubclassObject.h */ = {isa = PBXFileReference; fileEncoding = 4; lastKnownFileType = sourcecode.c.h; path = RACSubclassObject.h; sourceTree = "<group>"; };
		880D7A6816F7BCC7004A3361 /* RACSubclassObject.m */ = {isa = PBXFileReference; fileEncoding = 4; lastKnownFileType = sourcecode.c.objc; path = RACSubclassObject.m; sourceTree = "<group>"; };
		881B37CA152260BF0079220B /* RACUnit.h */ = {isa = PBXFileReference; fileEncoding = 4; lastKnownFileType = sourcecode.c.h; path = RACUnit.h; sourceTree = "<group>"; };
		881B37CB152260BF0079220B /* RACUnit.m */ = {isa = PBXFileReference; fileEncoding = 4; lastKnownFileType = sourcecode.c.objc; path = RACUnit.m; sourceTree = "<group>"; };
		881E86A01669304700667F7B /* RACCompoundDisposable.h */ = {isa = PBXFileReference; fileEncoding = 4; lastKnownFileType = sourcecode.c.h; path = RACCompoundDisposable.h; sourceTree = "<group>"; };
		881E86A11669304700667F7B /* RACCompoundDisposable.m */ = {isa = PBXFileReference; fileEncoding = 4; lastKnownFileType = sourcecode.c.objc; path = RACCompoundDisposable.m; sourceTree = "<group>"; };
		881E86B91669350B00667F7B /* RACCompoundDisposableSpec.m */ = {isa = PBXFileReference; fileEncoding = 4; lastKnownFileType = sourcecode.c.objc; path = RACCompoundDisposableSpec.m; sourceTree = "<group>"; };
		881E87AA16695C5600667F7B /* RACQueueScheduler.h */ = {isa = PBXFileReference; fileEncoding = 4; lastKnownFileType = sourcecode.c.h; path = RACQueueScheduler.h; sourceTree = "<group>"; };
		881E87AB16695C5600667F7B /* RACQueueScheduler.m */ = {isa = PBXFileReference; fileEncoding = 4; lastKnownFileType = sourcecode.c.objc; path = RACQueueScheduler.m; sourceTree = "<group>"; };
		881E87B016695EDF00667F7B /* RACImmediateScheduler.h */ = {isa = PBXFileReference; fileEncoding = 4; lastKnownFileType = sourcecode.c.h; path = RACImmediateScheduler.h; sourceTree = "<group>"; };
		881E87B116695EDF00667F7B /* RACImmediateScheduler.m */ = {isa = PBXFileReference; fileEncoding = 4; lastKnownFileType = sourcecode.c.objc; path = RACImmediateScheduler.m; sourceTree = "<group>"; };
		8820937B1501C8A600796685 /* RACSignalSpec.m */ = {isa = PBXFileReference; fileEncoding = 4; lastKnownFileType = sourcecode.c.objc; path = RACSignalSpec.m; sourceTree = "<group>"; };
		882093E61501E6CB00796685 /* NSControl+RACSupport.h */ = {isa = PBXFileReference; fileEncoding = 4; lastKnownFileType = sourcecode.c.h; path = "NSControl+RACSupport.h"; sourceTree = "<group>"; };
		882093E71501E6CB00796685 /* NSControl+RACSupport.m */ = {isa = PBXFileReference; fileEncoding = 4; lastKnownFileType = sourcecode.c.objc; path = "NSControl+RACSupport.m"; sourceTree = "<group>"; };
		882093E91501E6EE00796685 /* RACCommand.h */ = {isa = PBXFileReference; fileEncoding = 4; lastKnownFileType = sourcecode.c.h; lineEnding = 0; path = RACCommand.h; sourceTree = "<group>"; xcLanguageSpecificationIdentifier = xcode.lang.objcpp; };
		882093EA1501E6EE00796685 /* RACCommand.m */ = {isa = PBXFileReference; fileEncoding = 4; lastKnownFileType = sourcecode.c.objc; lineEnding = 0; path = RACCommand.m; sourceTree = "<group>"; xcLanguageSpecificationIdentifier = xcode.lang.objc; };
		882D071717614FA7009EDA69 /* RACTargetQueueScheduler.h */ = {isa = PBXFileReference; fileEncoding = 4; lastKnownFileType = sourcecode.c.h; path = RACTargetQueueScheduler.h; sourceTree = "<group>"; };
		882D071817614FA7009EDA69 /* RACTargetQueueScheduler.m */ = {isa = PBXFileReference; fileEncoding = 4; lastKnownFileType = sourcecode.c.objc; path = RACTargetQueueScheduler.m; sourceTree = "<group>"; };
		882D07201761521B009EDA69 /* RACQueueScheduler+Subclass.h */ = {isa = PBXFileReference; lastKnownFileType = sourcecode.c.h; path = "RACQueueScheduler+Subclass.h"; sourceTree = "<group>"; };
		88302BFB1762A9E6003633BD /* RACTestExampleScheduler.h */ = {isa = PBXFileReference; fileEncoding = 4; lastKnownFileType = sourcecode.c.h; path = RACTestExampleScheduler.h; sourceTree = "<group>"; };
		88302BFC1762A9E6003633BD /* RACTestExampleScheduler.m */ = {isa = PBXFileReference; fileEncoding = 4; lastKnownFileType = sourcecode.c.objc; path = RACTestExampleScheduler.m; sourceTree = "<group>"; };
		88302C2D1762C180003633BD /* RACTargetQueueSchedulerSpec.m */ = {isa = PBXFileReference; fileEncoding = 4; lastKnownFileType = sourcecode.c.objc; path = RACTargetQueueSchedulerSpec.m; sourceTree = "<group>"; };
		8837EA1416A5A33300FC3CDF /* RACKVOTrampoline.h */ = {isa = PBXFileReference; fileEncoding = 4; lastKnownFileType = sourcecode.c.h; path = RACKVOTrampoline.h; sourceTree = "<group>"; };
		8837EA1516A5A33300FC3CDF /* RACKVOTrampoline.m */ = {isa = PBXFileReference; fileEncoding = 4; lastKnownFileType = sourcecode.c.objc; path = RACKVOTrampoline.m; sourceTree = "<group>"; };
		883A84D81513964B006DB4C7 /* RACBehaviorSubject.h */ = {isa = PBXFileReference; fileEncoding = 4; lastKnownFileType = sourcecode.c.h; path = RACBehaviorSubject.h; sourceTree = "<group>"; };
		883A84D91513964B006DB4C7 /* RACBehaviorSubject.m */ = {isa = PBXFileReference; fileEncoding = 4; lastKnownFileType = sourcecode.c.objc; lineEnding = 0; path = RACBehaviorSubject.m; sourceTree = "<group>"; xcLanguageSpecificationIdentifier = xcode.lang.objc; };
		883A84DD1513B5EC006DB4C7 /* RACDisposable.h */ = {isa = PBXFileReference; fileEncoding = 4; lastKnownFileType = sourcecode.c.h; path = RACDisposable.h; sourceTree = "<group>"; };
		883A84DE1513B5EC006DB4C7 /* RACDisposable.m */ = {isa = PBXFileReference; fileEncoding = 4; lastKnownFileType = sourcecode.c.objc; path = RACDisposable.m; sourceTree = "<group>"; };
		88442A321608A9AD00636B49 /* RACTestObject.h */ = {isa = PBXFileReference; fileEncoding = 4; lastKnownFileType = sourcecode.c.h; path = RACTestObject.h; sourceTree = "<group>"; };
		88442A331608A9AD00636B49 /* RACTestObject.m */ = {isa = PBXFileReference; fileEncoding = 4; lastKnownFileType = sourcecode.c.objc; path = RACTestObject.m; sourceTree = "<group>"; };
		88442C8716090C1500636B49 /* NSData+RACSupport.h */ = {isa = PBXFileReference; lastKnownFileType = sourcecode.c.h; path = "NSData+RACSupport.h"; sourceTree = "<group>"; };
		88442C8816090C1500636B49 /* NSData+RACSupport.m */ = {isa = PBXFileReference; lastKnownFileType = sourcecode.c.objc; path = "NSData+RACSupport.m"; sourceTree = "<group>"; };
		88442C8916090C1500636B49 /* NSFileHandle+RACSupport.h */ = {isa = PBXFileReference; lastKnownFileType = sourcecode.c.h; path = "NSFileHandle+RACSupport.h"; sourceTree = "<group>"; };
		88442C8A16090C1500636B49 /* NSFileHandle+RACSupport.m */ = {isa = PBXFileReference; lastKnownFileType = sourcecode.c.objc; path = "NSFileHandle+RACSupport.m"; sourceTree = "<group>"; };
		88442C8B16090C1500636B49 /* NSNotificationCenter+RACSupport.h */ = {isa = PBXFileReference; lastKnownFileType = sourcecode.c.h; path = "NSNotificationCenter+RACSupport.h"; sourceTree = "<group>"; };
		88442C8C16090C1500636B49 /* NSNotificationCenter+RACSupport.m */ = {isa = PBXFileReference; lastKnownFileType = sourcecode.c.objc; path = "NSNotificationCenter+RACSupport.m"; sourceTree = "<group>"; };
		88442C8D16090C1500636B49 /* NSString+RACSupport.h */ = {isa = PBXFileReference; lastKnownFileType = sourcecode.c.h; path = "NSString+RACSupport.h"; sourceTree = "<group>"; };
		88442C8E16090C1500636B49 /* NSString+RACSupport.m */ = {isa = PBXFileReference; lastKnownFileType = sourcecode.c.objc; path = "NSString+RACSupport.m"; sourceTree = "<group>"; };
		884476E2152367D100958F44 /* RACScopedDisposable.h */ = {isa = PBXFileReference; fileEncoding = 4; lastKnownFileType = sourcecode.c.h; path = RACScopedDisposable.h; sourceTree = "<group>"; };
		884476E3152367D100958F44 /* RACScopedDisposable.m */ = {isa = PBXFileReference; fileEncoding = 4; lastKnownFileType = sourcecode.c.objc; path = RACScopedDisposable.m; sourceTree = "<group>"; };
		884848B515F658B800B11BD0 /* NSControlRACSupportSpec.m */ = {isa = PBXFileReference; fileEncoding = 4; lastKnownFileType = sourcecode.c.objc; path = NSControlRACSupportSpec.m; sourceTree = "<group>"; };
		8851A38A16161D500050D47F /* NSObjectRACPropertySubscribingSpec.m */ = {isa = PBXFileReference; fileEncoding = 4; lastKnownFileType = sourcecode.c.objc; path = NSObjectRACPropertySubscribingSpec.m; sourceTree = "<group>"; };
		8857BB81152A27A9009804CC /* NSObject+RACKVOWrapper.h */ = {isa = PBXFileReference; fileEncoding = 4; lastKnownFileType = sourcecode.c.h; path = "NSObject+RACKVOWrapper.h"; sourceTree = "<group>"; };
		886678701518DCD800DE77EC /* NSObject+RACPropertySubscribing.m */ = {isa = PBXFileReference; fileEncoding = 4; lastKnownFileType = sourcecode.c.objc; path = "NSObject+RACPropertySubscribing.m"; sourceTree = "<group>"; };
		886CEACC163DE669007632D1 /* RACBlockTrampolineSpec.m */ = {isa = PBXFileReference; fileEncoding = 4; lastKnownFileType = sourcecode.c.objc; path = RACBlockTrampolineSpec.m; sourceTree = "<group>"; };
		886CEAE0163DE942007632D1 /* NSObject+RACLifting.h */ = {isa = PBXFileReference; fileEncoding = 4; lastKnownFileType = sourcecode.c.h; path = "NSObject+RACLifting.h"; sourceTree = "<group>"; };
		886CEAE1163DE942007632D1 /* NSObject+RACLifting.m */ = {isa = PBXFileReference; fileEncoding = 4; lastKnownFileType = sourcecode.c.objc; path = "NSObject+RACLifting.m"; sourceTree = "<group>"; };
		886D98581667C86D00F22541 /* RACScheduler+Private.h */ = {isa = PBXFileReference; lastKnownFileType = sourcecode.c.h; path = "RACScheduler+Private.h"; sourceTree = "<group>"; };
		886F70281551CF920045D68B /* RACGroupedSignal.h */ = {isa = PBXFileReference; fileEncoding = 4; lastKnownFileType = sourcecode.c.h; lineEnding = 0; path = RACGroupedSignal.h; sourceTree = "<group>"; xcLanguageSpecificationIdentifier = xcode.lang.objcpp; };
		886F70291551CF920045D68B /* RACGroupedSignal.m */ = {isa = PBXFileReference; fileEncoding = 4; lastKnownFileType = sourcecode.c.objc; path = RACGroupedSignal.m; sourceTree = "<group>"; };
		887ACDA5165878A7009190AD /* NSInvocation+RACTypeParsing.h */ = {isa = PBXFileReference; fileEncoding = 4; lastKnownFileType = sourcecode.c.h; path = "NSInvocation+RACTypeParsing.h"; sourceTree = "<group>"; };
		887ACDA6165878A7009190AD /* NSInvocation+RACTypeParsing.m */ = {isa = PBXFileReference; fileEncoding = 4; lastKnownFileType = sourcecode.c.objc; path = "NSInvocation+RACTypeParsing.m"; sourceTree = "<group>"; };
		888439A11634E10D00DED0DB /* RACBlockTrampoline.h */ = {isa = PBXFileReference; fileEncoding = 4; lastKnownFileType = sourcecode.c.h; path = RACBlockTrampoline.h; sourceTree = "<group>"; };
		888439A21634E10D00DED0DB /* RACBlockTrampoline.m */ = {isa = PBXFileReference; fileEncoding = 4; lastKnownFileType = sourcecode.c.objc; path = RACBlockTrampoline.m; sourceTree = "<group>"; };
		88977C3D1512914A00A09EC5 /* RACSignal.m */ = {isa = PBXFileReference; fileEncoding = 4; lastKnownFileType = sourcecode.c.objc; path = RACSignal.m; sourceTree = "<group>"; };
		889D0A7F15974B2A00F833E3 /* RACSubjectSpec.m */ = {isa = PBXFileReference; fileEncoding = 4; lastKnownFileType = sourcecode.c.objc; path = RACSubjectSpec.m; sourceTree = "<group>"; };
		88B76F8C153726B00053EAE2 /* RACTuple.h */ = {isa = PBXFileReference; fileEncoding = 4; lastKnownFileType = sourcecode.c.h; path = RACTuple.h; sourceTree = "<group>"; };
		88B76F8D153726B00053EAE2 /* RACTuple.m */ = {isa = PBXFileReference; fileEncoding = 4; lastKnownFileType = sourcecode.c.objc; path = RACTuple.m; sourceTree = "<group>"; };
		88C5A0231692460A0045EF05 /* RACMulticastConnection.h */ = {isa = PBXFileReference; fileEncoding = 4; lastKnownFileType = sourcecode.c.h; path = RACMulticastConnection.h; sourceTree = "<group>"; };
		88C5A025169246140045EF05 /* RACMulticastConnection.m */ = {isa = PBXFileReference; fileEncoding = 4; lastKnownFileType = sourcecode.c.objc; path = RACMulticastConnection.m; sourceTree = "<group>"; };
		88CDF7BF15000FCE00163A9F /* Cocoa.framework */ = {isa = PBXFileReference; lastKnownFileType = wrapper.framework; name = Cocoa.framework; path = System/Library/Frameworks/Cocoa.framework; sourceTree = SDKROOT; };
		88CDF7C315000FCE00163A9F /* CoreData.framework */ = {isa = PBXFileReference; lastKnownFileType = wrapper.framework; name = CoreData.framework; path = System/Library/Frameworks/CoreData.framework; sourceTree = SDKROOT; };
		88CDF7C415000FCE00163A9F /* Foundation.framework */ = {isa = PBXFileReference; lastKnownFileType = wrapper.framework; name = Foundation.framework; path = System/Library/Frameworks/Foundation.framework; sourceTree = SDKROOT; };
		88CDF7C715000FCE00163A9F /* ReactiveCocoa-Info.plist */ = {isa = PBXFileReference; lastKnownFileType = text.plist; path = "ReactiveCocoa-Info.plist"; sourceTree = "<group>"; };
		88CDF7C915000FCE00163A9F /* en */ = {isa = PBXFileReference; lastKnownFileType = text.plist.strings; name = en; path = en.lproj/InfoPlist.strings; sourceTree = "<group>"; };
		88CDF7CD15000FCE00163A9F /* ReactiveCocoa-Prefix.pch */ = {isa = PBXFileReference; lastKnownFileType = sourcecode.c.h; path = "ReactiveCocoa-Prefix.pch"; sourceTree = "<group>"; };
		88CDF7DC15000FCF00163A9F /* ReactiveCocoaTests.octest */ = {isa = PBXFileReference; explicitFileType = wrapper.cfbundle; includeInIndex = 0; path = ReactiveCocoaTests.octest; sourceTree = BUILT_PRODUCTS_DIR; };
		88CDF7DD15000FCF00163A9F /* SenTestingKit.framework */ = {isa = PBXFileReference; lastKnownFileType = wrapper.framework; name = SenTestingKit.framework; path = Library/Frameworks/SenTestingKit.framework; sourceTree = DEVELOPER_DIR; };
		88CDF7E415000FCF00163A9F /* ReactiveCocoaTests-Info.plist */ = {isa = PBXFileReference; lastKnownFileType = text.plist; path = "ReactiveCocoaTests-Info.plist"; sourceTree = "<group>"; };
		88CDF7E615000FCF00163A9F /* en */ = {isa = PBXFileReference; lastKnownFileType = text.plist.strings; name = en; path = en.lproj/InfoPlist.strings; sourceTree = "<group>"; };
		88CDF7FA150019CA00163A9F /* RACSubscriber.h */ = {isa = PBXFileReference; fileEncoding = 4; lastKnownFileType = sourcecode.c.h; path = RACSubscriber.h; sourceTree = "<group>"; };
		88CDF80415001CA800163A9F /* RACSignal.h */ = {isa = PBXFileReference; lastKnownFileType = sourcecode.c.h; path = RACSignal.h; sourceTree = "<group>"; };
		88CDF82915008BB900163A9F /* NSObject+RACKVOWrapper.m */ = {isa = PBXFileReference; fileEncoding = 4; lastKnownFileType = sourcecode.c.objc; path = "NSObject+RACKVOWrapper.m"; sourceTree = "<group>"; };
		88CDF82C15008C0500163A9F /* NSObject+RACPropertySubscribing.h */ = {isa = PBXFileReference; fileEncoding = 4; lastKnownFileType = sourcecode.c.h; lineEnding = 0; path = "NSObject+RACPropertySubscribing.h"; sourceTree = "<group>"; xcLanguageSpecificationIdentifier = xcode.lang.objcpp; };
		88D4AB3C1510F6C30011494F /* RACReplaySubject.h */ = {isa = PBXFileReference; fileEncoding = 4; lastKnownFileType = sourcecode.c.h; path = RACReplaySubject.h; sourceTree = "<group>"; };
		88D4AB3D1510F6C30011494F /* RACReplaySubject.m */ = {isa = PBXFileReference; fileEncoding = 4; lastKnownFileType = sourcecode.c.objc; lineEnding = 0; path = RACReplaySubject.m; sourceTree = "<group>"; xcLanguageSpecificationIdentifier = xcode.lang.objc; };
		88E2C6B2153C771C00C7493C /* RACScheduler.h */ = {isa = PBXFileReference; fileEncoding = 4; lastKnownFileType = sourcecode.c.h; path = RACScheduler.h; sourceTree = "<group>"; };
		88E2C6B3153C771C00C7493C /* RACScheduler.m */ = {isa = PBXFileReference; fileEncoding = 4; lastKnownFileType = sourcecode.c.objc; path = RACScheduler.m; sourceTree = "<group>"; };
		88F440AB153DAC820097B4C3 /* libReactiveCocoa-iOS.a */ = {isa = PBXFileReference; explicitFileType = archive.ar; includeInIndex = 0; path = "libReactiveCocoa-iOS.a"; sourceTree = BUILT_PRODUCTS_DIR; };
		88F440D1153DADEA0097B4C3 /* NSObject+RACAppKitBindings.h */ = {isa = PBXFileReference; fileEncoding = 4; lastKnownFileType = sourcecode.c.h; path = "NSObject+RACAppKitBindings.h"; sourceTree = "<group>"; };
		88F440D2153DADEA0097B4C3 /* NSObject+RACAppKitBindings.m */ = {isa = PBXFileReference; fileEncoding = 4; lastKnownFileType = sourcecode.c.objc; path = "NSObject+RACAppKitBindings.m"; sourceTree = "<group>"; };
		88F4425F153DC0450097B4C3 /* UIControl+RACSupport.h */ = {isa = PBXFileReference; fileEncoding = 4; lastKnownFileType = sourcecode.c.h; path = "UIControl+RACSupport.h"; sourceTree = "<group>"; };
		88F44260153DC0450097B4C3 /* UIControl+RACSupport.m */ = {isa = PBXFileReference; fileEncoding = 4; lastKnownFileType = sourcecode.c.objc; path = "UIControl+RACSupport.m"; sourceTree = "<group>"; };
		88F44264153DCAC50097B4C3 /* UITextField+RACSupport.h */ = {isa = PBXFileReference; fileEncoding = 4; lastKnownFileType = sourcecode.c.h; path = "UITextField+RACSupport.h"; sourceTree = "<group>"; };
		88F44265153DCAC50097B4C3 /* UITextField+RACSupport.m */ = {isa = PBXFileReference; fileEncoding = 4; lastKnownFileType = sourcecode.c.objc; path = "UITextField+RACSupport.m"; sourceTree = "<group>"; };
		88F5870515361C170084BD32 /* RACMulticastConnection+Private.h */ = {isa = PBXFileReference; fileEncoding = 4; lastKnownFileType = sourcecode.c.h; lineEnding = 0; path = "RACMulticastConnection+Private.h"; sourceTree = "<group>"; xcLanguageSpecificationIdentifier = xcode.lang.objcpp; };
		88FC735316114F9C00F8A774 /* RACSubscriptingAssignmentTrampoline.h */ = {isa = PBXFileReference; fileEncoding = 4; lastKnownFileType = sourcecode.c.h; path = RACSubscriptingAssignmentTrampoline.h; sourceTree = "<group>"; };
		88FC735416114F9C00F8A774 /* RACSubscriptingAssignmentTrampoline.m */ = {isa = PBXFileReference; fileEncoding = 4; lastKnownFileType = sourcecode.c.objc; path = RACSubscriptingAssignmentTrampoline.m; sourceTree = "<group>"; };
		88FC735A16114FFB00F8A774 /* RACSubscriptingAssignmentTrampolineSpec.m */ = {isa = PBXFileReference; fileEncoding = 4; lastKnownFileType = sourcecode.c.objc; path = RACSubscriptingAssignmentTrampolineSpec.m; sourceTree = "<group>"; };
		A1FCC27215666AA3008C9686 /* UITextView+RACSupport.h */ = {isa = PBXFileReference; fileEncoding = 4; lastKnownFileType = sourcecode.c.h; path = "UITextView+RACSupport.h"; sourceTree = "<group>"; };
		A1FCC27315666AA3008C9686 /* UITextView+RACSupport.m */ = {isa = PBXFileReference; fileEncoding = 4; lastKnownFileType = sourcecode.c.objc; path = "UITextView+RACSupport.m"; sourceTree = "<group>"; };
		A1FCC370156754A7008C9686 /* RACObjCRuntime.h */ = {isa = PBXFileReference; fileEncoding = 4; lastKnownFileType = sourcecode.c.h; path = RACObjCRuntime.h; sourceTree = "<group>"; };
		A1FCC371156754A7008C9686 /* RACObjCRuntime.m */ = {isa = PBXFileReference; fileEncoding = 4; lastKnownFileType = sourcecode.c.objc; path = RACObjCRuntime.m; sourceTree = "<group>"; };
		A1FCC3761567DED0008C9686 /* RACDelegateProxy.h */ = {isa = PBXFileReference; fileEncoding = 4; lastKnownFileType = sourcecode.c.h; path = RACDelegateProxy.h; sourceTree = "<group>"; };
		A1FCC3771567DED0008C9686 /* RACDelegateProxy.m */ = {isa = PBXFileReference; fileEncoding = 4; lastKnownFileType = sourcecode.c.objc; path = RACDelegateProxy.m; sourceTree = "<group>"; };
		AC65FD51176DECB1005ED22B /* UIAlertViewRACSupportSpec.m */ = {isa = PBXFileReference; fileEncoding = 4; lastKnownFileType = sourcecode.c.objc; path = UIAlertViewRACSupportSpec.m; sourceTree = "<group>"; };
		ACB0EAF11797DDD400942FFC /* UIAlertView+RACSupport.m */ = {isa = PBXFileReference; fileEncoding = 4; lastKnownFileType = sourcecode.c.objc; path = "UIAlertView+RACSupport.m"; sourceTree = "<group>"; };
		ACB0EAF21797DDD400942FFC /* UIAlertView+RACSupport.h */ = {isa = PBXFileReference; fileEncoding = 4; lastKnownFileType = sourcecode.c.h; path = "UIAlertView+RACSupport.h"; sourceTree = "<group>"; };
		BE527E9118636F7F006349E8 /* NSUserDefaults+RACSupport.h */ = {isa = PBXFileReference; fileEncoding = 4; lastKnownFileType = sourcecode.c.h; path = "NSUserDefaults+RACSupport.h"; sourceTree = "<group>"; };
		BE527E9218636F7F006349E8 /* NSUserDefaults+RACSupport.m */ = {isa = PBXFileReference; fileEncoding = 4; lastKnownFileType = sourcecode.c.objc; path = "NSUserDefaults+RACSupport.m"; sourceTree = "<group>"; };
		BE527E9E1863705B006349E8 /* NSUserDefaultsRACSupportSpec.m */ = {isa = PBXFileReference; fileEncoding = 4; lastKnownFileType = sourcecode.c.objc; path = NSUserDefaultsRACSupportSpec.m; sourceTree = "<group>"; };
		CD0C273D1865734100C61F7A /* NSHashTable+RACSupport.h */ = {isa = PBXFileReference; fileEncoding = 4; lastKnownFileType = sourcecode.c.h; path = "NSHashTable+RACSupport.h"; sourceTree = "<group>"; };
		CD0C273E1865734100C61F7A /* NSHashTable+RACSupport.m */ = {isa = PBXFileReference; fileEncoding = 4; lastKnownFileType = sourcecode.c.objc; path = "NSHashTable+RACSupport.m"; sourceTree = "<group>"; };
		CD11C6F118714CD0007C7CFD /* UITableViewHeaderFooterView+RACSignalSupport.h */ = {isa = PBXFileReference; fileEncoding = 4; lastKnownFileType = sourcecode.c.h; path = "UITableViewHeaderFooterView+RACSignalSupport.h"; sourceTree = "<group>"; };
		CD11C6F218714CD0007C7CFD /* UITableViewHeaderFooterView+RACSignalSupport.m */ = {isa = PBXFileReference; fileEncoding = 4; lastKnownFileType = sourcecode.c.objc; path = "UITableViewHeaderFooterView+RACSignalSupport.m"; sourceTree = "<group>"; };
		CD11C6F918714DC1007C7CFD /* UITableViewHeaderFooterViewRACSupportSpec.m */ = {isa = PBXFileReference; fileEncoding = 4; lastKnownFileType = sourcecode.c.objc; path = UITableViewHeaderFooterViewRACSupportSpec.m; sourceTree = "<group>"; };
		CD11C6FC18714DFB007C7CFD /* RACTestTableViewController.h */ = {isa = PBXFileReference; fileEncoding = 4; lastKnownFileType = sourcecode.c.h; path = RACTestTableViewController.h; sourceTree = "<group>"; };
		CD11C6FD18714DFB007C7CFD /* RACTestTableViewController.m */ = {isa = PBXFileReference; fileEncoding = 4; lastKnownFileType = sourcecode.c.objc; path = RACTestTableViewController.m; sourceTree = "<group>"; };
		CDDDF971186958E00055A4B8 /* NSMapTable+RACSupport.h */ = {isa = PBXFileReference; fileEncoding = 4; lastKnownFileType = sourcecode.c.h; path = "NSMapTable+RACSupport.h"; sourceTree = "<group>"; };
		CDDDF972186958E00055A4B8 /* NSMapTable+RACSupport.m */ = {isa = PBXFileReference; fileEncoding = 4; lastKnownFileType = sourcecode.c.objc; path = "NSMapTable+RACSupport.m"; sourceTree = "<group>"; };
		D004BC9B177E1A2B00A5B8C5 /* UIActionSheetRACSupportSpec.m */ = {isa = PBXFileReference; fileEncoding = 4; lastKnownFileType = sourcecode.c.objc; name = UIActionSheetRACSupportSpec.m; path = ReactiveCocoaTests/UIActionSheetRACSupportSpec.m; sourceTree = SOURCE_ROOT; };
		D00604AF1891E19600FF3F10 /* RACCollectionMutationSpec.m */ = {isa = PBXFileReference; fileEncoding = 4; lastKnownFileType = sourcecode.c.objc; path = RACCollectionMutationSpec.m; sourceTree = "<group>"; };
		D00930771788AB7B00EE7E8B /* RACTestScheduler.h */ = {isa = PBXFileReference; fileEncoding = 4; lastKnownFileType = sourcecode.c.h; path = RACTestScheduler.h; sourceTree = "<group>"; };
		D00930781788AB7B00EE7E8B /* RACTestScheduler.m */ = {isa = PBXFileReference; fileEncoding = 4; lastKnownFileType = sourcecode.c.objc; path = RACTestScheduler.m; sourceTree = "<group>"; };
		D00C407F185A654800E6D460 /* RACActionSpec.m */ = {isa = PBXFileReference; fileEncoding = 4; lastKnownFileType = sourcecode.c.objc; path = RACActionSpec.m; sourceTree = "<group>"; };
		D01052101890FB3D0004A983 /* RACReplaySubjectSpec.m */ = {isa = PBXFileReference; fileEncoding = 4; lastKnownFileType = sourcecode.c.objc; path = RACReplaySubjectSpec.m; sourceTree = "<group>"; };
		D010521B1891028D0004A983 /* RACSignalOperationsSpec.m */ = {isa = PBXFileReference; fileEncoding = 4; lastKnownFileType = sourcecode.c.objc; path = RACSignalOperationsSpec.m; sourceTree = "<group>"; };
		D0105226189109D90004A983 /* UICollectionView+RACSupport.h */ = {isa = PBXFileReference; fileEncoding = 4; lastKnownFileType = sourcecode.c.h; path = "UICollectionView+RACSupport.h"; sourceTree = "<group>"; };
		D0105227189109D90004A983 /* UICollectionView+RACSupport.m */ = {isa = PBXFileReference; fileEncoding = 4; lastKnownFileType = sourcecode.c.objc; path = "UICollectionView+RACSupport.m"; sourceTree = "<group>"; };
		D011F9CF1782AFD400EE7E38 /* NSObjectRACAppKitBindingsSpec.m */ = {isa = PBXFileReference; fileEncoding = 4; lastKnownFileType = sourcecode.c.objc; path = NSObjectRACAppKitBindingsSpec.m; sourceTree = "<group>"; };
		D013A3D41807B5ED0072B6CE /* RACErrorSignal.h */ = {isa = PBXFileReference; fileEncoding = 4; lastKnownFileType = sourcecode.c.h; path = RACErrorSignal.h; sourceTree = "<group>"; };
		D013A3D51807B5ED0072B6CE /* RACErrorSignal.m */ = {isa = PBXFileReference; fileEncoding = 4; lastKnownFileType = sourcecode.c.objc; path = RACErrorSignal.m; sourceTree = "<group>"; };
		D013A3DC1807B7450072B6CE /* RACEmptySignal.h */ = {isa = PBXFileReference; fileEncoding = 4; lastKnownFileType = sourcecode.c.h; path = RACEmptySignal.h; sourceTree = "<group>"; };
		D013A3DD1807B7450072B6CE /* RACEmptySignal.m */ = {isa = PBXFileReference; fileEncoding = 4; lastKnownFileType = sourcecode.c.objc; path = RACEmptySignal.m; sourceTree = "<group>"; };
		D013A3E41807B7C30072B6CE /* RACReturnSignal.h */ = {isa = PBXFileReference; fileEncoding = 4; lastKnownFileType = sourcecode.c.h; path = RACReturnSignal.h; sourceTree = "<group>"; };
		D013A3E51807B7C30072B6CE /* RACReturnSignal.m */ = {isa = PBXFileReference; fileEncoding = 4; lastKnownFileType = sourcecode.c.objc; path = RACReturnSignal.m; sourceTree = "<group>"; };
		D013A3ED1807B9690072B6CE /* RACDynamicSignal.h */ = {isa = PBXFileReference; fileEncoding = 4; lastKnownFileType = sourcecode.c.h; path = RACDynamicSignal.h; sourceTree = "<group>"; };
		D013A3EE1807B9690072B6CE /* RACDynamicSignal.m */ = {isa = PBXFileReference; fileEncoding = 4; lastKnownFileType = sourcecode.c.objc; path = RACDynamicSignal.m; sourceTree = "<group>"; };
		D01DB9AE166819B9003E8F7F /* ReactiveCocoaTests-Prefix.pch */ = {isa = PBXFileReference; fileEncoding = 4; lastKnownFileType = sourcecode.c.h; path = "ReactiveCocoaTests-Prefix.pch"; sourceTree = "<group>"; };
		D020F3DA17F6A3E40092BED2 /* RACCompoundDisposableProvider.d */ = {isa = PBXFileReference; fileEncoding = 4; lastKnownFileType = sourcecode.dtrace; path = RACCompoundDisposableProvider.d; sourceTree = "<group>"; };
		D02221611678910900DBD031 /* RACTupleSpec.m */ = {isa = PBXFileReference; fileEncoding = 4; lastKnownFileType = sourcecode.c.objc; path = RACTupleSpec.m; sourceTree = "<group>"; };
		D02538A115E2D7FB005BACB8 /* RACBacktrace.h */ = {isa = PBXFileReference; lastKnownFileType = sourcecode.c.h; path = RACBacktrace.h; sourceTree = "<group>"; };
		D028DB72179E53CB00D1042F /* RACSerialDisposable.h */ = {isa = PBXFileReference; fileEncoding = 4; lastKnownFileType = sourcecode.c.h; path = RACSerialDisposable.h; sourceTree = "<group>"; };
		D028DB73179E53CB00D1042F /* RACSerialDisposable.m */ = {isa = PBXFileReference; fileEncoding = 4; lastKnownFileType = sourcecode.c.objc; path = RACSerialDisposable.m; sourceTree = "<group>"; };
		D028DB7C179E591E00D1042F /* RACSerialDisposableSpec.m */ = {isa = PBXFileReference; fileEncoding = 4; lastKnownFileType = sourcecode.c.objc; path = RACSerialDisposableSpec.m; sourceTree = "<group>"; };
		D028DB85179E616700D1042F /* UITableViewCell+RACSupport.h */ = {isa = PBXFileReference; fileEncoding = 4; lastKnownFileType = sourcecode.c.h; path = "UITableViewCell+RACSupport.h"; sourceTree = "<group>"; };
		D028DB86179E616700D1042F /* UITableViewCell+RACSupport.m */ = {isa = PBXFileReference; fileEncoding = 4; lastKnownFileType = sourcecode.c.objc; path = "UITableViewCell+RACSupport.m"; sourceTree = "<group>"; };
		D02C7C8F1822D43000CB20D6 /* RACSchedulerSpec.m */ = {isa = PBXFileReference; fileEncoding = 4; lastKnownFileType = sourcecode.c.objc; path = RACSchedulerSpec.m; sourceTree = "<group>"; };
		D0307EDB1731AAE100D83211 /* RACTupleSequence.h */ = {isa = PBXFileReference; fileEncoding = 4; lastKnownFileType = sourcecode.c.h; path = RACTupleSequence.h; sourceTree = "<group>"; };
		D0307EDC1731AAE100D83211 /* RACTupleSequence.m */ = {isa = PBXFileReference; fileEncoding = 4; lastKnownFileType = sourcecode.c.objc; path = RACTupleSequence.m; sourceTree = "<group>"; };
		D03525D317E2EBC90099CBAB /* RACSignalProvider.d */ = {isa = PBXFileReference; explicitFileType = sourcecode.dtrace; fileEncoding = 4; path = RACSignalProvider.d; sourceTree = "<group>"; };
		D041376815D2281C004BBF80 /* RACKVOWrapperSpec.m */ = {isa = PBXFileReference; fileEncoding = 4; lastKnownFileType = sourcecode.c.objc; path = RACKVOWrapperSpec.m; sourceTree = "<group>"; };
		D04F43B7186CC9B3006ADA61 /* RACOrderedCollection.h */ = {isa = PBXFileReference; fileEncoding = 4; lastKnownFileType = sourcecode.c.h; path = RACOrderedCollection.h; sourceTree = "<group>"; };
		D04F43BB186CC9BF006ADA61 /* RACCollection.h */ = {isa = PBXFileReference; fileEncoding = 4; lastKnownFileType = sourcecode.c.h; path = RACCollection.h; sourceTree = "<group>"; };
		D04F43BF186CCC0E006ADA61 /* RACCollectionMutation.h */ = {isa = PBXFileReference; fileEncoding = 4; lastKnownFileType = sourcecode.c.h; path = RACCollectionMutation.h; sourceTree = "<group>"; };
		D04F43C3186CCC7C006ADA61 /* RACOrderedCollectionMutation.h */ = {isa = PBXFileReference; fileEncoding = 4; lastKnownFileType = sourcecode.c.h; path = RACOrderedCollectionMutation.h; sourceTree = "<group>"; };
		D04F43C7186CCD09006ADA61 /* RACUnionMutation.h */ = {isa = PBXFileReference; fileEncoding = 4; lastKnownFileType = sourcecode.c.h; path = RACUnionMutation.h; sourceTree = "<group>"; };
		D04F43C8186CCD09006ADA61 /* RACUnionMutation.m */ = {isa = PBXFileReference; fileEncoding = 4; lastKnownFileType = sourcecode.c.objc; path = RACUnionMutation.m; sourceTree = "<group>"; };
		D04F43CF186CCD30006ADA61 /* RACInsertionMutation.h */ = {isa = PBXFileReference; fileEncoding = 4; lastKnownFileType = sourcecode.c.h; path = RACInsertionMutation.h; sourceTree = "<group>"; };
		D04F43D0186CCD30006ADA61 /* RACInsertionMutation.m */ = {isa = PBXFileReference; fileEncoding = 4; lastKnownFileType = sourcecode.c.objc; path = RACInsertionMutation.m; sourceTree = "<group>"; };
		D04F43D7186CCD50006ADA61 /* RACMinusMutation.h */ = {isa = PBXFileReference; fileEncoding = 4; lastKnownFileType = sourcecode.c.h; path = RACMinusMutation.h; sourceTree = "<group>"; };
		D04F43D8186CCD50006ADA61 /* RACMinusMutation.m */ = {isa = PBXFileReference; fileEncoding = 4; lastKnownFileType = sourcecode.c.objc; path = RACMinusMutation.m; sourceTree = "<group>"; };
		D04F43DF186CCD92006ADA61 /* RACRemovalMutation.h */ = {isa = PBXFileReference; fileEncoding = 4; lastKnownFileType = sourcecode.c.h; path = RACRemovalMutation.h; sourceTree = "<group>"; };
		D04F43E0186CCD92006ADA61 /* RACRemovalMutation.m */ = {isa = PBXFileReference; fileEncoding = 4; lastKnownFileType = sourcecode.c.objc; path = RACRemovalMutation.m; sourceTree = "<group>"; };
		D04F43E7186CCE02006ADA61 /* RACReplacementMutation.h */ = {isa = PBXFileReference; fileEncoding = 4; lastKnownFileType = sourcecode.c.h; path = RACReplacementMutation.h; sourceTree = "<group>"; };
		D04F43E8186CCE02006ADA61 /* RACReplacementMutation.m */ = {isa = PBXFileReference; fileEncoding = 4; lastKnownFileType = sourcecode.c.objc; path = RACReplacementMutation.m; sourceTree = "<group>"; };
		D04F43F7186CD206006ADA61 /* RACSettingMutation.h */ = {isa = PBXFileReference; fileEncoding = 4; lastKnownFileType = sourcecode.c.h; path = RACSettingMutation.h; sourceTree = "<group>"; };
		D04F43F8186CD206006ADA61 /* RACSettingMutation.m */ = {isa = PBXFileReference; fileEncoding = 4; lastKnownFileType = sourcecode.c.objc; path = RACSettingMutation.m; sourceTree = "<group>"; };
		D05AD39417F2D56F0080895B /* libReactiveCocoa-Mac.a */ = {isa = PBXFileReference; explicitFileType = archive.ar; includeInIndex = 0; path = "libReactiveCocoa-Mac.a"; sourceTree = BUILT_PRODUCTS_DIR; };
		D05AD39517F2D5700080895B /* Cocoa.framework */ = {isa = PBXFileReference; lastKnownFileType = wrapper.framework; name = Cocoa.framework; path = System/Library/Frameworks/Cocoa.framework; sourceTree = SDKROOT; };
		D05AD39717F2D5700080895B /* AppKit.framework */ = {isa = PBXFileReference; lastKnownFileType = wrapper.framework; name = AppKit.framework; path = System/Library/Frameworks/AppKit.framework; sourceTree = SDKROOT; };
		D05AD3A317F2D5700080895B /* XCTest.framework */ = {isa = PBXFileReference; lastKnownFileType = wrapper.framework; name = XCTest.framework; path = Library/Frameworks/XCTest.framework; sourceTree = DEVELOPER_DIR; };
		D05CE1C51840A2520015A2B0 /* RACDynamicSignalGeneratorSpec.m */ = {isa = PBXFileReference; fileEncoding = 4; lastKnownFileType = sourcecode.c.objc; path = RACDynamicSignalGeneratorSpec.m; sourceTree = "<group>"; };
		D05F9D3317984EC000FD7982 /* EXTRuntimeExtensions.h */ = {isa = PBXFileReference; fileEncoding = 4; lastKnownFileType = sourcecode.c.h; path = EXTRuntimeExtensions.h; sourceTree = "<group>"; };
		D05F9D3417984EC000FD7982 /* EXTRuntimeExtensions.m */ = {isa = PBXFileReference; fileEncoding = 4; lastKnownFileType = sourcecode.c.objc; path = EXTRuntimeExtensions.m; sourceTree = "<group>"; };
		D066C795176D262500C242D2 /* UIControlRACSupportSpec.m */ = {isa = PBXFileReference; fileEncoding = 4; lastKnownFileType = sourcecode.c.objc; path = UIControlRACSupportSpec.m; sourceTree = "<group>"; };
		D066C79B176D263D00C242D2 /* RACTestUIButton.h */ = {isa = PBXFileReference; fileEncoding = 4; lastKnownFileType = sourcecode.c.h; path = RACTestUIButton.h; sourceTree = "<group>"; };
		D066C79C176D263D00C242D2 /* RACTestUIButton.m */ = {isa = PBXFileReference; fileEncoding = 4; lastKnownFileType = sourcecode.c.objc; path = RACTestUIButton.m; sourceTree = "<group>"; };
		D0700F4B1672994D00D7CD30 /* NSNotificationCenterRACSupportSpec.m */ = {isa = PBXFileReference; fileEncoding = 4; lastKnownFileType = sourcecode.c.objc; path = NSNotificationCenterRACSupportSpec.m; sourceTree = "<group>"; };
		D07040511811D9490079D4DD /* RACDeprecated.h */ = {isa = PBXFileReference; fileEncoding = 4; lastKnownFileType = sourcecode.c.h; path = RACDeprecated.h; sourceTree = "<group>"; };
		D07200241788C57200987F70 /* RACTestSchedulerSpec.m */ = {isa = PBXFileReference; fileEncoding = 4; lastKnownFileType = sourcecode.c.objc; path = RACTestSchedulerSpec.m; sourceTree = "<group>"; };
		D075A72817BCB7E100C24FB7 /* RACControlActionExamples.h */ = {isa = PBXFileReference; fileEncoding = 4; lastKnownFileType = sourcecode.c.h; path = RACControlActionExamples.h; sourceTree = "<group>"; };
		D075A72917BCB7E100C24FB7 /* RACControlActionExamples.m */ = {isa = PBXFileReference; fileEncoding = 4; lastKnownFileType = sourcecode.c.objc; path = RACControlActionExamples.m; sourceTree = "<group>"; };
		D077A16B169B740200057BB1 /* RACEvent.h */ = {isa = PBXFileReference; fileEncoding = 4; lastKnownFileType = sourcecode.c.h; path = RACEvent.h; sourceTree = "<group>"; };
		D077A16C169B740200057BB1 /* RACEvent.m */ = {isa = PBXFileReference; fileEncoding = 4; lastKnownFileType = sourcecode.c.objc; path = RACEvent.m; sourceTree = "<group>"; };
		D077A171169B79A900057BB1 /* RACEventSpec.m */ = {isa = PBXFileReference; fileEncoding = 4; lastKnownFileType = sourcecode.c.objc; path = RACEventSpec.m; sourceTree = "<group>"; };
		D07CD7141731BA3900DE2394 /* RACUnarySequence.h */ = {isa = PBXFileReference; fileEncoding = 4; lastKnownFileType = sourcecode.c.h; path = RACUnarySequence.h; sourceTree = "<group>"; };
		D07CD7151731BA3900DE2394 /* RACUnarySequence.m */ = {isa = PBXFileReference; fileEncoding = 4; lastKnownFileType = sourcecode.c.objc; path = RACUnarySequence.m; sourceTree = "<group>"; };
		D07E9489179DD21E00A6F609 /* RACStream+Private.h */ = {isa = PBXFileReference; lastKnownFileType = sourcecode.c.h; path = "RACStream+Private.h"; sourceTree = "<group>"; };
		D0870C6E16884A0600D0E11D /* RACBacktraceSpec.m */ = {isa = PBXFileReference; fileEncoding = 4; lastKnownFileType = sourcecode.c.objc; path = RACBacktraceSpec.m; sourceTree = "<group>"; };
		D090767D17FBEADE00EB087A /* NSURLConnection+RACSupport.h */ = {isa = PBXFileReference; fileEncoding = 4; lastKnownFileType = sourcecode.c.h; path = "NSURLConnection+RACSupport.h"; sourceTree = "<group>"; };
		D090767E17FBEADE00EB087A /* NSURLConnection+RACSupport.m */ = {isa = PBXFileReference; fileEncoding = 4; lastKnownFileType = sourcecode.c.objc; path = "NSURLConnection+RACSupport.m"; sourceTree = "<group>"; };
		D090768917FBECBF00EB087A /* NSURLConnectionRACSupportSpec.m */ = {isa = PBXFileReference; fileEncoding = 4; lastKnownFileType = sourcecode.c.objc; path = NSURLConnectionRACSupportSpec.m; sourceTree = "<group>"; };
		D090768C17FBED2E00EB087A /* test-data.json */ = {isa = PBXFileReference; fileEncoding = 4; lastKnownFileType = text.json; path = "test-data.json"; sourceTree = "<group>"; };
		D094E44517775AF200906BF7 /* EXTKeyPathCoding.h */ = {isa = PBXFileReference; fileEncoding = 4; lastKnownFileType = sourcecode.c.h; path = EXTKeyPathCoding.h; sourceTree = "<group>"; };
		D094E44617775AF200906BF7 /* EXTScope.h */ = {isa = PBXFileReference; fileEncoding = 4; lastKnownFileType = sourcecode.c.h; path = EXTScope.h; sourceTree = "<group>"; };
		D094E44817775AF200906BF7 /* metamacros.h */ = {isa = PBXFileReference; fileEncoding = 4; lastKnownFileType = sourcecode.c.h; path = metamacros.h; sourceTree = "<group>"; };
		D094E45317775B1000906BF7 /* Common.xcconfig */ = {isa = PBXFileReference; lastKnownFileType = text.xcconfig; path = Common.xcconfig; sourceTree = "<group>"; };
		D094E45517775B1000906BF7 /* Debug.xcconfig */ = {isa = PBXFileReference; lastKnownFileType = text.xcconfig; path = Debug.xcconfig; sourceTree = "<group>"; };
		D094E45617775B1000906BF7 /* Profile.xcconfig */ = {isa = PBXFileReference; lastKnownFileType = text.xcconfig; path = Profile.xcconfig; sourceTree = "<group>"; };
		D094E45717775B1000906BF7 /* Release.xcconfig */ = {isa = PBXFileReference; lastKnownFileType = text.xcconfig; path = Release.xcconfig; sourceTree = "<group>"; };
		D094E45817775B1000906BF7 /* Test.xcconfig */ = {isa = PBXFileReference; lastKnownFileType = text.xcconfig; path = Test.xcconfig; sourceTree = "<group>"; };
		D094E45A17775B1000906BF7 /* Application.xcconfig */ = {isa = PBXFileReference; lastKnownFileType = text.xcconfig; path = Application.xcconfig; sourceTree = "<group>"; };
		D094E45B17775B1000906BF7 /* StaticLibrary.xcconfig */ = {isa = PBXFileReference; lastKnownFileType = text.xcconfig; path = StaticLibrary.xcconfig; sourceTree = "<group>"; };
		D094E45D17775B1000906BF7 /* iOS-Application.xcconfig */ = {isa = PBXFileReference; lastKnownFileType = text.xcconfig; path = "iOS-Application.xcconfig"; sourceTree = "<group>"; };
		D094E45E17775B1000906BF7 /* iOS-Base.xcconfig */ = {isa = PBXFileReference; lastKnownFileType = text.xcconfig; path = "iOS-Base.xcconfig"; sourceTree = "<group>"; };
		D094E45F17775B1000906BF7 /* iOS-StaticLibrary.xcconfig */ = {isa = PBXFileReference; lastKnownFileType = text.xcconfig; path = "iOS-StaticLibrary.xcconfig"; sourceTree = "<group>"; };
		D094E46117775B1000906BF7 /* Mac-Application.xcconfig */ = {isa = PBXFileReference; lastKnownFileType = text.xcconfig; path = "Mac-Application.xcconfig"; sourceTree = "<group>"; };
		D094E46217775B1000906BF7 /* Mac-Base.xcconfig */ = {isa = PBXFileReference; lastKnownFileType = text.xcconfig; path = "Mac-Base.xcconfig"; sourceTree = "<group>"; };
		D094E46317775B1000906BF7 /* Mac-DynamicLibrary.xcconfig */ = {isa = PBXFileReference; lastKnownFileType = text.xcconfig; path = "Mac-DynamicLibrary.xcconfig"; sourceTree = "<group>"; };
		D094E46417775B1000906BF7 /* Mac-Framework.xcconfig */ = {isa = PBXFileReference; lastKnownFileType = text.xcconfig; path = "Mac-Framework.xcconfig"; sourceTree = "<group>"; };
		D094E46517775B1000906BF7 /* Mac-StaticLibrary.xcconfig */ = {isa = PBXFileReference; lastKnownFileType = text.xcconfig; path = "Mac-StaticLibrary.xcconfig"; sourceTree = "<group>"; };
		D094E46617775B1000906BF7 /* README.md */ = {isa = PBXFileReference; lastKnownFileType = text; path = README.md; sourceTree = "<group>"; };
		D09905FA186E178A008912E8 /* NSIndexSet+RACSupport.h */ = {isa = PBXFileReference; fileEncoding = 4; lastKnownFileType = sourcecode.c.h; path = "NSIndexSet+RACSupport.h"; sourceTree = "<group>"; };
		D09905FB186E178A008912E8 /* NSIndexSet+RACSupport.m */ = {isa = PBXFileReference; fileEncoding = 4; lastKnownFileType = sourcecode.c.objc; path = "NSIndexSet+RACSupport.m"; sourceTree = "<group>"; };
		D0A0B01316EAA3D100C47593 /* NSText+RACSupport.h */ = {isa = PBXFileReference; fileEncoding = 4; lastKnownFileType = sourcecode.c.h; path = "NSText+RACSupport.h"; sourceTree = "<group>"; };
		D0A0B01416EAA3D100C47593 /* NSText+RACSupport.m */ = {isa = PBXFileReference; fileEncoding = 4; lastKnownFileType = sourcecode.c.objc; path = "NSText+RACSupport.m"; sourceTree = "<group>"; };
		D0A0B01716EAA5CC00C47593 /* NSTextRACSupportSpec.m */ = {isa = PBXFileReference; fileEncoding = 4; lastKnownFileType = sourcecode.c.objc; path = NSTextRACSupportSpec.m; sourceTree = "<group>"; };
		D0A0E225176A84DA007273ED /* RACDisposableSpec.m */ = {isa = PBXFileReference; fileEncoding = 4; lastKnownFileType = sourcecode.c.objc; path = RACDisposableSpec.m; sourceTree = "<group>"; };
		D0A318E518285DDD00A99BAD /* RACLiveSubscriber.h */ = {isa = PBXFileReference; fileEncoding = 4; lastKnownFileType = sourcecode.c.h; path = RACLiveSubscriber.h; sourceTree = "<group>"; };
		D0A318E618285DDD00A99BAD /* RACLiveSubscriber.m */ = {isa = PBXFileReference; fileEncoding = 4; lastKnownFileType = sourcecode.c.objc; path = RACLiveSubscriber.m; sourceTree = "<group>"; };
		D0A318F1182864BF00A99BAD /* RACSignal+Private.h */ = {isa = PBXFileReference; lastKnownFileType = sourcecode.c.h; path = "RACSignal+Private.h"; sourceTree = "<group>"; };
		D0BD34C3182B159500B324CB /* RACSignalGenerator.h */ = {isa = PBXFileReference; fileEncoding = 4; lastKnownFileType = sourcecode.c.h; path = RACSignalGenerator.h; sourceTree = "<group>"; };
		D0BD34C4182B159500B324CB /* RACSignalGenerator.m */ = {isa = PBXFileReference; fileEncoding = 4; lastKnownFileType = sourcecode.c.objc; path = RACSignalGenerator.m; sourceTree = "<group>"; };
		D0BD34D1182B163E00B324CB /* RACDynamicSignalGenerator.h */ = {isa = PBXFileReference; fileEncoding = 4; lastKnownFileType = sourcecode.c.h; path = RACDynamicSignalGenerator.h; sourceTree = "<group>"; };
		D0BD34D2182B163E00B324CB /* RACDynamicSignalGenerator.m */ = {isa = PBXFileReference; fileEncoding = 4; lastKnownFileType = sourcecode.c.objc; path = RACDynamicSignalGenerator.m; sourceTree = "<group>"; };
		D0C55CD817758A73008CDDCA /* UITextFieldRACSupportSpec.m */ = {isa = PBXFileReference; fileEncoding = 4; lastKnownFileType = sourcecode.c.objc; path = UITextFieldRACSupportSpec.m; sourceTree = "<group>"; };
		D0C55CDE17758C2A008CDDCA /* UITextViewRACSupportSpec.m */ = {isa = PBXFileReference; fileEncoding = 4; lastKnownFileType = sourcecode.c.objc; path = UITextViewRACSupportSpec.m; sourceTree = "<group>"; };
		D0C55CE117759559008CDDCA /* RACDelegateProxySpec.m */ = {isa = PBXFileReference; fileEncoding = 4; lastKnownFileType = sourcecode.c.objc; path = RACDelegateProxySpec.m; sourceTree = "<group>"; };
		D0C70EC416659333005AAD03 /* RACSubscriberExamples.h */ = {isa = PBXFileReference; fileEncoding = 4; lastKnownFileType = sourcecode.c.h; path = RACSubscriberExamples.h; sourceTree = "<group>"; };
		D0C70EC516659333005AAD03 /* RACSubscriberExamples.m */ = {isa = PBXFileReference; fileEncoding = 4; lastKnownFileType = sourcecode.c.objc; path = RACSubscriberExamples.m; sourceTree = "<group>"; };
		D0C70EC7166595AD005AAD03 /* RACLiveSubscriberSpec.m */ = {isa = PBXFileReference; fileEncoding = 4; lastKnownFileType = sourcecode.c.objc; path = RACLiveSubscriberSpec.m; sourceTree = "<group>"; };
		D0C70F8F164337A2007027B4 /* RACCollectionSupportSpec.m */ = {isa = PBXFileReference; fileEncoding = 4; lastKnownFileType = sourcecode.c.objc; path = RACCollectionSupportSpec.m; sourceTree = "<group>"; };
		D0D243B51741FA0E004359C6 /* NSObject+RACDescription.h */ = {isa = PBXFileReference; lastKnownFileType = sourcecode.c.h; path = "NSObject+RACDescription.h"; sourceTree = "<group>"; };
		D0D243B61741FA0E004359C6 /* NSObject+RACDescription.m */ = {isa = PBXFileReference; lastKnownFileType = sourcecode.c.objc; path = "NSObject+RACDescription.m"; sourceTree = "<group>"; };
		D0D486FF1642550100DD7605 /* RACStream.h */ = {isa = PBXFileReference; fileEncoding = 4; lastKnownFileType = sourcecode.c.h; path = RACStream.h; sourceTree = "<group>"; };
		D0D487001642550100DD7605 /* RACStream.m */ = {isa = PBXFileReference; fileEncoding = 4; lastKnownFileType = sourcecode.c.objc; path = RACStream.m; sourceTree = "<group>"; };
		D0D910CC15F915BD00AD2DDA /* RACSignal+Operations.h */ = {isa = PBXFileReference; fileEncoding = 4; lastKnownFileType = sourcecode.c.h; path = "RACSignal+Operations.h"; sourceTree = "<group>"; };
		D0D910CD15F915BD00AD2DDA /* RACSignal+Operations.m */ = {isa = PBXFileReference; fileEncoding = 4; lastKnownFileType = sourcecode.c.objc; path = "RACSignal+Operations.m"; sourceTree = "<group>"; };
		D0DFBCCD15DD6D40009DADB3 /* RACBacktrace.m */ = {isa = PBXFileReference; fileEncoding = 4; lastKnownFileType = sourcecode.c.objc; path = RACBacktrace.m; sourceTree = "<group>"; };
		D0E967571641EF9C00FCFF06 /* NSArray+RACSupport.h */ = {isa = PBXFileReference; fileEncoding = 4; lastKnownFileType = sourcecode.c.h; path = "NSArray+RACSupport.h"; sourceTree = "<group>"; };
		D0E967581641EF9C00FCFF06 /* NSArray+RACSupport.m */ = {isa = PBXFileReference; fileEncoding = 4; lastKnownFileType = sourcecode.c.objc; path = "NSArray+RACSupport.m"; sourceTree = "<group>"; };
		D0E967591641EF9C00FCFF06 /* NSDictionary+RACSupport.h */ = {isa = PBXFileReference; fileEncoding = 4; lastKnownFileType = sourcecode.c.h; path = "NSDictionary+RACSupport.h"; sourceTree = "<group>"; };
		D0E9675A1641EF9C00FCFF06 /* NSDictionary+RACSupport.m */ = {isa = PBXFileReference; fileEncoding = 4; lastKnownFileType = sourcecode.c.objc; path = "NSDictionary+RACSupport.m"; sourceTree = "<group>"; };
		D0E9675B1641EF9C00FCFF06 /* NSOrderedSet+RACSupport.h */ = {isa = PBXFileReference; fileEncoding = 4; lastKnownFileType = sourcecode.c.h; path = "NSOrderedSet+RACSupport.h"; sourceTree = "<group>"; };
		D0E9675C1641EF9C00FCFF06 /* NSOrderedSet+RACSupport.m */ = {isa = PBXFileReference; fileEncoding = 4; lastKnownFileType = sourcecode.c.objc; path = "NSOrderedSet+RACSupport.m"; sourceTree = "<group>"; };
		D0E9675D1641EF9C00FCFF06 /* NSSet+RACSupport.h */ = {isa = PBXFileReference; fileEncoding = 4; lastKnownFileType = sourcecode.c.h; path = "NSSet+RACSupport.h"; sourceTree = "<group>"; };
		D0E9675E1641EF9C00FCFF06 /* NSSet+RACSupport.m */ = {isa = PBXFileReference; fileEncoding = 4; lastKnownFileType = sourcecode.c.objc; path = "NSSet+RACSupport.m"; sourceTree = "<group>"; };
		D0E967611641EF9C00FCFF06 /* RACArraySequence.h */ = {isa = PBXFileReference; fileEncoding = 4; lastKnownFileType = sourcecode.c.h; path = RACArraySequence.h; sourceTree = "<group>"; };
		D0E967621641EF9C00FCFF06 /* RACArraySequence.m */ = {isa = PBXFileReference; fileEncoding = 4; lastKnownFileType = sourcecode.c.objc; path = RACArraySequence.m; sourceTree = "<group>"; };
		D0E967631641EF9C00FCFF06 /* RACDynamicSequence.h */ = {isa = PBXFileReference; fileEncoding = 4; lastKnownFileType = sourcecode.c.h; path = RACDynamicSequence.h; sourceTree = "<group>"; };
		D0E967641641EF9C00FCFF06 /* RACDynamicSequence.m */ = {isa = PBXFileReference; fileEncoding = 4; lastKnownFileType = sourcecode.c.objc; path = RACDynamicSequence.m; sourceTree = "<group>"; };
		D0E967651641EF9C00FCFF06 /* RACEmptySequence.h */ = {isa = PBXFileReference; fileEncoding = 4; lastKnownFileType = sourcecode.c.h; path = RACEmptySequence.h; sourceTree = "<group>"; };
		D0E967661641EF9C00FCFF06 /* RACEmptySequence.m */ = {isa = PBXFileReference; fileEncoding = 4; lastKnownFileType = sourcecode.c.objc; path = RACEmptySequence.m; sourceTree = "<group>"; };
		D0E967671641EF9C00FCFF06 /* RACSequence.h */ = {isa = PBXFileReference; fileEncoding = 4; lastKnownFileType = sourcecode.c.h; lineEnding = 0; path = RACSequence.h; sourceTree = "<group>"; xcLanguageSpecificationIdentifier = xcode.lang.objcpp; };
		D0E967681641EF9C00FCFF06 /* RACSequence.m */ = {isa = PBXFileReference; fileEncoding = 4; lastKnownFileType = sourcecode.c.objc; path = RACSequence.m; sourceTree = "<group>"; };
		D0E967691641EF9C00FCFF06 /* RACStringSequence.h */ = {isa = PBXFileReference; fileEncoding = 4; lastKnownFileType = sourcecode.c.h; path = RACStringSequence.h; sourceTree = "<group>"; };
		D0E9676A1641EF9C00FCFF06 /* RACStringSequence.m */ = {isa = PBXFileReference; fileEncoding = 4; lastKnownFileType = sourcecode.c.objc; path = RACStringSequence.m; sourceTree = "<group>"; };
		D0EDE76516968AB10072A780 /* RACPropertySignalExamples.h */ = {isa = PBXFileReference; fileEncoding = 4; lastKnownFileType = sourcecode.c.h; path = RACPropertySignalExamples.h; sourceTree = "<group>"; };
		D0EDE76616968AB10072A780 /* RACPropertySignalExamples.m */ = {isa = PBXFileReference; fileEncoding = 4; lastKnownFileType = sourcecode.c.objc; path = RACPropertySignalExamples.m; sourceTree = "<group>"; };
		D0EE2849164D906B006954A4 /* RACSignalSequence.h */ = {isa = PBXFileReference; fileEncoding = 4; lastKnownFileType = sourcecode.c.h; path = RACSignalSequence.h; sourceTree = "<group>"; };
		D0EE284A164D906B006954A4 /* RACSignalSequence.m */ = {isa = PBXFileReference; fileEncoding = 4; lastKnownFileType = sourcecode.c.objc; path = RACSignalSequence.m; sourceTree = "<group>"; };
		D0EFDDFA18598F7600C6FFEA /* RACAction.h */ = {isa = PBXFileReference; fileEncoding = 4; lastKnownFileType = sourcecode.c.h; path = RACAction.h; sourceTree = "<group>"; };
		D0EFDDFB18598F7600C6FFEA /* RACAction.m */ = {isa = PBXFileReference; fileEncoding = 4; lastKnownFileType = sourcecode.c.objc; path = RACAction.m; sourceTree = "<group>"; };
		D0F117CB179F0B97006CE68F /* UITableViewCellRACSupportSpec.m */ = {isa = PBXFileReference; fileEncoding = 4; lastKnownFileType = sourcecode.c.objc; path = UITableViewCellRACSupportSpec.m; sourceTree = "<group>"; };
		D0F26EE81875359000E44470 /* NSTableView+RACSupport.h */ = {isa = PBXFileReference; fileEncoding = 4; lastKnownFileType = sourcecode.c.h; path = "NSTableView+RACSupport.h"; sourceTree = "<group>"; };
		D0F26EE91875359000E44470 /* NSTableView+RACSupport.m */ = {isa = PBXFileReference; fileEncoding = 4; lastKnownFileType = sourcecode.c.objc; path = "NSTableView+RACSupport.m"; sourceTree = "<group>"; };
		D0F64CA91876946C00E139B9 /* RACMoveMutation.h */ = {isa = PBXFileReference; fileEncoding = 4; lastKnownFileType = sourcecode.c.h; path = RACMoveMutation.h; sourceTree = "<group>"; };
		D0F64CAA1876946C00E139B9 /* RACMoveMutation.m */ = {isa = PBXFileReference; fileEncoding = 4; lastKnownFileType = sourcecode.c.objc; path = RACMoveMutation.m; sourceTree = "<group>"; };
		D0F64CB518769B1700E139B9 /* UITableView+RACSupport.h */ = {isa = PBXFileReference; fileEncoding = 4; lastKnownFileType = sourcecode.c.h; path = "UITableView+RACSupport.h"; sourceTree = "<group>"; };
		D0F64CB618769B1700E139B9 /* UITableView+RACSupport.m */ = {isa = PBXFileReference; fileEncoding = 4; lastKnownFileType = sourcecode.c.objc; path = "UITableView+RACSupport.m"; sourceTree = "<group>"; };
		D40D7AAA18E22B5E0065BB70 /* libExpecta.a */ = {isa = PBXFileReference; lastKnownFileType = archive.ar; path = libExpecta.a; sourceTree = BUILT_PRODUCTS_DIR; };
		D40D7AAC18E22B7E0065BB70 /* libSpecta.a */ = {isa = PBXFileReference; lastKnownFileType = archive.ar; path = libSpecta.a; sourceTree = BUILT_PRODUCTS_DIR; };
		D40D7AAE18E22BE30065BB70 /* libExpecta-iOS.a */ = {isa = PBXFileReference; lastKnownFileType = archive.ar; name = "libExpecta-iOS.a"; path = "../external/expecta/build/Debug-iphoneos/libExpecta-iOS.a"; sourceTree = "<group>"; };
		D40D7AB018E22BF60065BB70 /* libSpecta-iOS.a */ = {isa = PBXFileReference; lastKnownFileType = archive.ar; name = "libSpecta-iOS.a"; path = "../external/specta/build/Debug-iphoneos/libSpecta-iOS.a"; sourceTree = "<group>"; };
/* End PBXFileReference section */

/* Begin PBXFrameworksBuildPhase section */
		1860F40F177C91B500C7B3C9 /* Frameworks */ = {
			isa = PBXFrameworksBuildPhase;
			buildActionMask = 2147483647;
			files = (
				D0F117C8179F0A95006CE68F /* libReactiveCocoa-iOS.a in Frameworks */,
				1860F414177C91B500C7B3C9 /* UIKit.framework in Frameworks */,
				1860F416177C91B500C7B3C9 /* Foundation.framework in Frameworks */,
				1860F418177C91B500C7B3C9 /* CoreGraphics.framework in Frameworks */,
			);
			runOnlyForDeploymentPostprocessing = 0;
		};
		1860F42C177C91B500C7B3C9 /* Frameworks */ = {
			isa = PBXFrameworksBuildPhase;
			buildActionMask = 2147483647;
			files = (
				1860F432177C91B500C7B3C9 /* SenTestingKit.framework in Frameworks */,
				1860F433177C91B500C7B3C9 /* UIKit.framework in Frameworks */,
				1860F434177C91B500C7B3C9 /* Foundation.framework in Frameworks */,
				D40D7AB218E22EC60065BB70 /* libSpecta-iOS.a in Frameworks */,
				D40D7AB318E22EC90065BB70 /* libExpecta-iOS.a in Frameworks */,
			);
			runOnlyForDeploymentPostprocessing = 0;
		};
		5FAF521F174D4C2000CAC810 /* Frameworks */ = {
			isa = PBXFrameworksBuildPhase;
			buildActionMask = 2147483647;
			files = (
				6E5D8E9219474136008C3E5F /* QuartzCore.framework in Frameworks */,
				5FD7DC7C174F9EEB008710B4 /* UIKit.framework in Frameworks */,
				5FAF5289174E9CD300CAC810 /* CoreGraphics.framework in Frameworks */,
				5FAF5265174D500D00CAC810 /* libReactiveCocoa-iOS.a in Frameworks */,
				5FAF5224174D4C2000CAC810 /* SenTestingKit.framework in Frameworks */,
				D40D7AAF18E22BE30065BB70 /* libExpecta-iOS.a in Frameworks */,
				D40D7AB118E22BF60065BB70 /* libSpecta-iOS.a in Frameworks */,
			);
			runOnlyForDeploymentPostprocessing = 0;
		};
		88037F7F15056328001A5B19 /* Frameworks */ = {
			isa = PBXFrameworksBuildPhase;
			buildActionMask = 2147483647;
			files = (
				88037F8415056328001A5B19 /* Cocoa.framework in Frameworks */,
			);
			runOnlyForDeploymentPostprocessing = 0;
		};
		88CDF7D815000FCF00163A9F /* Frameworks */ = {
			isa = PBXFrameworksBuildPhase;
			buildActionMask = 2147483647;
			files = (
				88037FD9150564D9001A5B19 /* ReactiveCocoa.framework in Frameworks */,
				88CDF7DE15000FCF00163A9F /* SenTestingKit.framework in Frameworks */,
				88CDF7DF15000FCF00163A9F /* Cocoa.framework in Frameworks */,
				D40D7AAB18E22B5E0065BB70 /* libExpecta.a in Frameworks */,
				D40D7AAD18E22B7E0065BB70 /* libSpecta.a in Frameworks */,
			);
			runOnlyForDeploymentPostprocessing = 0;
		};
		88F440A8153DAC820097B4C3 /* Frameworks */ = {
			isa = PBXFrameworksBuildPhase;
			buildActionMask = 2147483647;
			files = (
				5FD7DC7A174F9EAF008710B4 /* Foundation.framework in Frameworks */,
				5FD7DC7F174F9FC8008710B4 /* UIKit.framework in Frameworks */,
			);
			runOnlyForDeploymentPostprocessing = 0;
		};
		D05AD39117F2D56F0080895B /* Frameworks */ = {
			isa = PBXFrameworksBuildPhase;
			buildActionMask = 2147483647;
			files = (
				D05AD39617F2D5700080895B /* Cocoa.framework in Frameworks */,
			);
			runOnlyForDeploymentPostprocessing = 0;
		};
/* End PBXFrameworksBuildPhase section */

/* Begin PBXGroup section */
		1860F419177C91B500C7B3C9 /* UIKitTestHost */ = {
			isa = PBXGroup;
			children = (
				1860F422177C91B500C7B3C9 /* RACAppDelegate.h */,
				1860F423177C91B500C7B3C9 /* RACAppDelegate.m */,
				CD11C6FC18714DFB007C7CFD /* RACTestTableViewController.h */,
				CD11C6FD18714DFB007C7CFD /* RACTestTableViewController.m */,
				1860F41A177C91B500C7B3C9 /* Supporting Files */,
			);
			path = UIKitTestHost;
			sourceTree = "<group>";
		};
		1860F41A177C91B500C7B3C9 /* Supporting Files */ = {
			isa = PBXGroup;
			children = (
				1860F41B177C91B500C7B3C9 /* ReactiveCocoa-iOS-UIKitTestHost-Info.plist */,
				1860F41C177C91B500C7B3C9 /* InfoPlist.strings */,
				1860F41F177C91B500C7B3C9 /* main.m */,
				1860F421177C91B500C7B3C9 /* ReactiveCocoa-iOS-UIKitTestHost-Prefix.pch */,
				1860F425177C91B500C7B3C9 /* Default.png */,
				1860F427177C91B500C7B3C9 /* Default@2x.png */,
				1860F429177C91B500C7B3C9 /* Default-568h@2x.png */,
			);
			name = "Supporting Files";
			sourceTree = "<group>";
		};
		1860F437177C91B500C7B3C9 /* UIKitTests */ = {
			isa = PBXGroup;
			children = (
				D004BC9B177E1A2B00A5B8C5 /* UIActionSheetRACSupportSpec.m */,
				1668028117FE774800C724B4 /* UICollectionReusableViewRACSupportSpec.m */,
				D0F117CB179F0B97006CE68F /* UITableViewCellRACSupportSpec.m */,
				CD11C6F918714DC1007C7CFD /* UITableViewHeaderFooterViewRACSupportSpec.m */,
				D0C55CD817758A73008CDDCA /* UITextFieldRACSupportSpec.m */,
				D0C55CDE17758C2A008CDDCA /* UITextViewRACSupportSpec.m */,
			);
			path = UIKitTests;
			sourceTree = "<group>";
		};
		1860F438177C91B500C7B3C9 /* Supporting Files */ = {
			isa = PBXGroup;
			children = (
				1860F455177C96B200C7B3C9 /* ReactiveCocoa-iOS-UIKitTestHostTests-Info.plist */,
				1860F457177C972E00C7B3C9 /* ReactiveCocoa-iOS-UIKitTest-Prefix.pch */,
				1860F43A177C91B500C7B3C9 /* InfoPlist.strings */,
			);
			name = "Supporting Files";
			path = UIKitTestHost;
			sourceTree = "<group>";
		};
		1860F44E177C949A00C7B3C9 /* UIKit */ = {
			isa = PBXGroup;
			children = (
				1860F437177C91B500C7B3C9 /* UIKitTests */,
				1860F419177C91B500C7B3C9 /* UIKitTestHost */,
				1860F438177C91B500C7B3C9 /* Supporting Files */,
			);
			path = UIKit;
			sourceTree = "<group>";
		};
		5FAF525F174D4D6100CAC810 /* OS X */ = {
			isa = PBXGroup;
			children = (
				884848B515F658B800B11BD0 /* NSControlRACSupportSpec.m */,
				D011F9CF1782AFD400EE7E38 /* NSObjectRACAppKitBindingsSpec.m */,
				D0A0B01716EAA5CC00C47593 /* NSTextRACSupportSpec.m */,
			);
			name = "OS X";
			sourceTree = "<group>";
		};
		5FAF5260174D4D7100CAC810 /* iOS */ = {
			isa = PBXGroup;
			children = (
				1860F44E177C949A00C7B3C9 /* UIKit */,
				D0C55CE117759559008CDDCA /* RACDelegateProxySpec.m */,
				D066C79B176D263D00C242D2 /* RACTestUIButton.h */,
				D066C79C176D263D00C242D2 /* RACTestUIButton.m */,
				AC65FD51176DECB1005ED22B /* UIAlertViewRACSupportSpec.m */,
				5FAF5261174D4D8E00CAC810 /* UIBarButtonItemRACSupportSpec.m */,
				D066C795176D262500C242D2 /* UIControlRACSupportSpec.m */,
				3C80F51D18FFCF810018AE41 /* UIImagePickerControllerRACSupportSpec.m */,
				5564542318107275002BD2E4 /* UIRefreshControlRACSupportSpec.m */,
			);
			name = iOS;
			sourceTree = "<group>";
		};
		88977C5915129AB200A09EC5 /* Key-Value Observing */ = {
			isa = PBXGroup;
			children = (
				8857BB81152A27A9009804CC /* NSObject+RACKVOWrapper.h */,
				88CDF82915008BB900163A9F /* NSObject+RACKVOWrapper.m */,
				88CDF82C15008C0500163A9F /* NSObject+RACPropertySubscribing.h */,
				886678701518DCD800DE77EC /* NSObject+RACPropertySubscribing.m */,
				5FDC35011736F54600792E52 /* NSString+RACKeyPathUtilities.h */,
				5FDC35021736F54700792E52 /* NSString+RACKeyPathUtilities.m */,
				8837EA1416A5A33300FC3CDF /* RACKVOTrampoline.h */,
				8837EA1516A5A33300FC3CDF /* RACKVOTrampoline.m */,
			);
			name = "Key-Value Observing";
			sourceTree = "<group>";
		};
		889C04BB155DA37600F19F0C /* Foundation Extensions */ = {
			isa = PBXGroup;
			children = (
				D02C7C8C1822D31700CB20D6 /* General */,
				D02C7C8D1822D32500CB20D6 /* Collections */,
				D02C7C8E1822D33A00CB20D6 /* Asynchronous Behaviors */,
			);
			name = "Foundation Extensions";
			sourceTree = "<group>";
		};
		88CDF7B015000FCE00163A9F = {
			isa = PBXGroup;
			children = (
				88CDF7C515000FCE00163A9F /* ReactiveCocoa */,
				88CDF7E215000FCF00163A9F /* ReactiveCocoaTests */,
				88CDF7BE15000FCE00163A9F /* Frameworks */,
				D094E45117775B1000906BF7 /* Configuration */,
				88CDF7BC15000FCE00163A9F /* Products */,
			);
			indentWidth = 4;
			sourceTree = "<group>";
			usesTabs = 1;
		};
		88CDF7BC15000FCE00163A9F /* Products */ = {
			isa = PBXGroup;
			children = (
				88CDF7DC15000FCF00163A9F /* ReactiveCocoaTests.octest */,
				88037F8315056328001A5B19 /* ReactiveCocoa.framework */,
				88F440AB153DAC820097B4C3 /* libReactiveCocoa-iOS.a */,
				5FAF5223174D4C2000CAC810 /* ReactiveCocoaTests-iOS.octest */,
				1860F412177C91B500C7B3C9 /* ReactiveCocoa-iOS-UIKitTestHost.app */,
				1860F430177C91B500C7B3C9 /* ReactiveCocoa-iOS-UIKitTestHostTests.octest */,
				D05AD39417F2D56F0080895B /* libReactiveCocoa-Mac.a */,
			);
			name = Products;
			sourceTree = "<group>";
		};
		88CDF7BE15000FCE00163A9F /* Frameworks */ = {
			isa = PBXGroup;
			children = (
				6EA0AB431921106A00A8F141 /* QuartzCore.framework */,
				D40D7AAC18E22B7E0065BB70 /* libSpecta.a */,
				D40D7AB018E22BF60065BB70 /* libSpecta-iOS.a */,
				D40D7AAA18E22B5E0065BB70 /* libExpecta.a */,
				D40D7AAE18E22BE30065BB70 /* libExpecta-iOS.a */,
				D094E44417775ACD00906BF7 /* libextobjc */,
				1860F413177C91B500C7B3C9 /* UIKit.framework */,
				1860F415177C91B500C7B3C9 /* Foundation.framework */,
				1860F417177C91B500C7B3C9 /* CoreGraphics.framework */,
				1860F431177C91B500C7B3C9 /* SenTestingKit.framework */,
				D05AD39517F2D5700080895B /* Cocoa.framework */,
				D05AD3A317F2D5700080895B /* XCTest.framework */,
				88CDF7C115000FCE00163A9F /* Other Frameworks */,
			);
			name = Frameworks;
			sourceTree = "<group>";
		};
		88CDF7C115000FCE00163A9F /* Other Frameworks */ = {
			isa = PBXGroup;
			children = (
				88CDF7BF15000FCE00163A9F /* Cocoa.framework */,
				88CDF7C315000FCE00163A9F /* CoreData.framework */,
				5FAF5288174E9CD200CAC810 /* CoreGraphics.framework */,
				88CDF7C415000FCE00163A9F /* Foundation.framework */,
				88CDF7DD15000FCF00163A9F /* SenTestingKit.framework */,
				5FD7DC7B174F9EEB008710B4 /* UIKit.framework */,
				D05AD39717F2D5700080895B /* AppKit.framework */,
			);
			name = "Other Frameworks";
			sourceTree = "<group>";
		};
		88CDF7C515000FCE00163A9F /* ReactiveCocoa */ = {
			isa = PBXGroup;
			children = (
				88037F8C15056328001A5B19 /* ReactiveCocoa.h */,
				D07040511811D9490079D4DD /* RACDeprecated.h */,
				88DA308C15071C4C00C19D0F /* Core */,
				D02C7C871822D15900CB20D6 /* Debugging Support */,
				889C04BB155DA37600F19F0C /* Foundation Extensions */,
				88DA309415071C5F00C19D0F /* AppKit Extensions */,
				88F44257153DC0100097B4C3 /* UIKit Extensions */,
				A1FCC36F15675466008C9686 /* Objective-C Runtime Extensions */,
				88CDF7C615000FCE00163A9F /* Supporting Files */,
			);
			path = ReactiveCocoa;
			sourceTree = "<group>";
		};
		88CDF7C615000FCE00163A9F /* Supporting Files */ = {
			isa = PBXGroup;
			children = (
				88CDF7C715000FCE00163A9F /* ReactiveCocoa-Info.plist */,
				88CDF7C815000FCE00163A9F /* InfoPlist.strings */,
				88CDF7CD15000FCE00163A9F /* ReactiveCocoa-Prefix.pch */,
			);
			name = "Supporting Files";
			sourceTree = "<group>";
		};
		88CDF7E215000FCF00163A9F /* ReactiveCocoaTests */ = {
			isa = PBXGroup;
			children = (
				5FAF5260174D4D7100CAC810 /* iOS */,
				5FAF525F174D4D6100CAC810 /* OS X */,
				D0700F4B1672994D00D7CD30 /* NSNotificationCenterRACSupportSpec.m */,
				6E58405E16F3414200F588A6 /* NSObjectRACDeallocatingSpec.m */,
				8801E7501644BDE200A155FE /* NSObjectRACLiftingSpec.m */,
				1E89337F171647A5009071B0 /* NSObjectRACPropertySubscribingExamples.h */,
				1E893380171647A5009071B0 /* NSObjectRACPropertySubscribingExamples.m */,
				8851A38A16161D500050D47F /* NSObjectRACPropertySubscribingSpec.m */,
				880D7A6516F7BB1A004A3361 /* NSObjectRACSelectorSignalSpec.m */,
				5FDC350E1736F81800792E52 /* NSStringRACKeyPathUtilitiesSpec.m */,
				D090768917FBECBF00EB087A /* NSURLConnectionRACSupportSpec.m */,
				D00C407F185A654800E6D460 /* RACActionSpec.m */,
				BE527E9E1863705B006349E8 /* NSUserDefaultsRACSupportSpec.m */,
				D0870C6E16884A0600D0E11D /* RACBacktraceSpec.m */,
				886CEACC163DE669007632D1 /* RACBlockTrampolineSpec.m */,
				5F7EFECC168FBC4B0037E500 /* RACChannelExamples.h */,
				5F7EFECD168FBC4B0037E500 /* RACChannelExamples.m */,
				5F7EFECE168FBC4B0037E500 /* RACChannelSpec.m */,
				D00604AF1891E19600FF3F10 /* RACCollectionMutationSpec.m */,
				D0C70F8F164337A2007027B4 /* RACCollectionSupportSpec.m */,
				881E86B91669350B00667F7B /* RACCompoundDisposableSpec.m */,
				D075A72817BCB7E100C24FB7 /* RACControlActionExamples.h */,
				D075A72917BCB7E100C24FB7 /* RACControlActionExamples.m */,
				D0A0E225176A84DA007273ED /* RACDisposableSpec.m */,
				D05CE1C51840A2520015A2B0 /* RACDynamicSignalGeneratorSpec.m */,
				D077A171169B79A900057BB1 /* RACEventSpec.m */,
				5F2447AC167E87C50062180C /* RACKVOChannelSpec.m */,
				D041376815D2281C004BBF80 /* RACKVOWrapperSpec.m */,
				D0C70EC7166595AD005AAD03 /* RACLiveSubscriberSpec.m */,
				D0EDE76516968AB10072A780 /* RACPropertySignalExamples.h */,
				D0EDE76616968AB10072A780 /* RACPropertySignalExamples.m */,
				D01052101890FB3D0004A983 /* RACReplaySubjectSpec.m */,
				D02C7C8F1822D43000CB20D6 /* RACSchedulerSpec.m */,
				D028DB7C179E591E00D1042F /* RACSerialDisposableSpec.m */,
				8820937B1501C8A600796685 /* RACSignalSpec.m */,
				D010521B1891028D0004A983 /* RACSignalOperationsSpec.m */,
				880D7A6716F7BCC7004A3361 /* RACSubclassObject.h */,
				880D7A6816F7BCC7004A3361 /* RACSubclassObject.m */,
				889D0A7F15974B2A00F833E3 /* RACSubjectSpec.m */,
				D0C70EC416659333005AAD03 /* RACSubscriberExamples.h */,
				D0C70EC516659333005AAD03 /* RACSubscriberExamples.m */,
				88FC735A16114FFB00F8A774 /* RACSubscriptingAssignmentTrampolineSpec.m */,
				88302C2D1762C180003633BD /* RACTargetQueueSchedulerSpec.m */,
				88302BFB1762A9E6003633BD /* RACTestExampleScheduler.h */,
				88302BFC1762A9E6003633BD /* RACTestExampleScheduler.m */,
				88442A321608A9AD00636B49 /* RACTestObject.h */,
				88442A331608A9AD00636B49 /* RACTestObject.m */,
				D07200241788C57200987F70 /* RACTestSchedulerSpec.m */,
				D02221611678910900DBD031 /* RACTupleSpec.m */,
				88CDF7E315000FCF00163A9F /* Supporting Files */,
			);
			path = ReactiveCocoaTests;
			sourceTree = "<group>";
		};
		88CDF7E315000FCF00163A9F /* Supporting Files */ = {
			isa = PBXGroup;
			children = (
				88CDF7E415000FCF00163A9F /* ReactiveCocoaTests-Info.plist */,
				88CDF7E515000FCF00163A9F /* InfoPlist.strings */,
				D01DB9AE166819B9003E8F7F /* ReactiveCocoaTests-Prefix.pch */,
				D090768C17FBED2E00EB087A /* test-data.json */,
			);
			name = "Supporting Files";
			sourceTree = "<group>";
		};
		88DA308C15071C4C00C19D0F /* Core */ = {
			isa = PBXGroup;
			children = (
				D07E9489179DD21E00A6F609 /* RACStream+Private.h */,
				D0D486FF1642550100DD7605 /* RACStream.h */,
				D0D487001642550100DD7605 /* RACStream.m */,
				D0EFDDF5185977C400C6FFEA /* Actions */,
				D02C7C891822D1C600CB20D6 /* Channels */,
				D0D486FD164253D500DD7605 /* Disposables */,
				D02C7C881822D1A100CB20D6 /* Key-Value Coding */,
				88977C5915129AB200A09EC5 /* Key-Value Observing */,
				D0087C1B16705C5600679459 /* Schedulers */,
				D0E967561641EF8200FCFF06 /* Sequences */,
				D0D486FB164253B600DD7605 /* Signals */,
				D0BD34CF182B160500B324CB /* Signal Generators */,
				D0D486FC164253C400DD7605 /* Subjects */,
				D02C7C851822D00300CB20D6 /* Subscribers */,
				D02C7C861822D00700CB20D6 /* Value Types */,
			);
			name = Core;
			sourceTree = "<group>";
		};
		88DA309415071C5F00C19D0F /* AppKit Extensions */ = {
			isa = PBXGroup;
			children = (
				882093E61501E6CB00796685 /* NSControl+RACSupport.h */,
				882093E71501E6CB00796685 /* NSControl+RACSupport.m */,
				88F440D1153DADEA0097B4C3 /* NSObject+RACAppKitBindings.h */,
				88F440D2153DADEA0097B4C3 /* NSObject+RACAppKitBindings.m */,
				D0F26EE81875359000E44470 /* NSTableView+RACSupport.h */,
				D0F26EE91875359000E44470 /* NSTableView+RACSupport.m */,
				D0A0B01316EAA3D100C47593 /* NSText+RACSupport.h */,
				D0A0B01416EAA3D100C47593 /* NSText+RACSupport.m */,
			);
			name = "AppKit Extensions";
			sourceTree = "<group>";
		};
		88F44257153DC0100097B4C3 /* UIKit Extensions */ = {
			isa = PBXGroup;
			children = (
				A1FCC3761567DED0008C9686 /* RACDelegateProxy.h */,
				A1FCC3771567DED0008C9686 /* RACDelegateProxy.m */,
<<<<<<< HEAD
				557A4B58177648C7008EF796 /* UIActionSheet+RACSupport.h */,
				557A4B59177648C7008EF796 /* UIActionSheet+RACSupport.m */,
				ACB0EAF21797DDD400942FFC /* UIAlertView+RACSupport.h */,
				ACB0EAF11797DDD400942FFC /* UIAlertView+RACSupport.m */,
				27A887C71703DB4F00040001 /* UIBarButtonItem+RACSupport.h */,
				27A887C81703DB4F00040001 /* UIBarButtonItem+RACSupport.m */,
				5EE9A7911760D61300EAF5A2 /* UIButton+RACSupport.h */,
				5EE9A7921760D61300EAF5A2 /* UIButton+RACSupport.m */,
				1668027817FE75E900C724B4 /* UICollectionReusableView+RACSupport.h */,
				1668027917FE75E900C724B4 /* UICollectionReusableView+RACSupport.m */,
				D0105226189109D90004A983 /* UICollectionView+RACSupport.h */,
				D0105227189109D90004A983 /* UICollectionView+RACSupport.m */,
				88F4425F153DC0450097B4C3 /* UIControl+RACSupport.h */,
				88F44260153DC0450097B4C3 /* UIControl+RACSupport.m */,
				5F016DF217B10AA8002EEC69 /* UIControl+RACSupportPrivate.h */,
				5F016DF317B10AA8002EEC69 /* UIControl+RACSupportPrivate.m */,
				5F70B2AD17AB1829009AEDF9 /* UIDatePicker+RACSupport.h */,
				5F70B2AE17AB1829009AEDF9 /* UIDatePicker+RACSupport.m */,
				1EC06B15173CB04000365258 /* UIGestureRecognizer+RACSupport.h */,
				1EC06B16173CB04000365258 /* UIGestureRecognizer+RACSupport.m */,
				554D9E5B181064E200F21262 /* UIRefreshControl+RACSupport.h */,
				554D9E5C181064E200F21262 /* UIRefreshControl+RACSupport.m */,
				5F70B2B617AB1856009AEDF9 /* UISegmentedControl+RACSupport.h */,
				5F70B2B717AB1856009AEDF9 /* UISegmentedControl+RACSupport.m */,
				5F70B2B817AB1856009AEDF9 /* UISlider+RACSupport.h */,
				5F70B2B917AB1856009AEDF9 /* UISlider+RACSupport.m */,
				5F70B2BA17AB1857009AEDF9 /* UIStepper+RACSupport.h */,
				5F70B2BB17AB1857009AEDF9 /* UIStepper+RACSupport.m */,
				5F70B2BC17AB1857009AEDF9 /* UISwitch+RACSupport.h */,
				5F70B2BD17AB1857009AEDF9 /* UISwitch+RACSupport.m */,
				D0F64CB518769B1700E139B9 /* UITableView+RACSupport.h */,
				D0F64CB618769B1700E139B9 /* UITableView+RACSupport.m */,
				D028DB85179E616700D1042F /* UITableViewCell+RACSupport.h */,
				D028DB86179E616700D1042F /* UITableViewCell+RACSupport.m */,
=======
				557A4B58177648C7008EF796 /* UIActionSheet+RACSignalSupport.h */,
				557A4B59177648C7008EF796 /* UIActionSheet+RACSignalSupport.m */,
				ACB0EAF21797DDD400942FFC /* UIAlertView+RACSignalSupport.h */,
				ACB0EAF11797DDD400942FFC /* UIAlertView+RACSignalSupport.m */,
				27A887C71703DB4F00040001 /* UIBarButtonItem+RACCommandSupport.h */,
				27A887C81703DB4F00040001 /* UIBarButtonItem+RACCommandSupport.m */,
				5EE9A7911760D61300EAF5A2 /* UIButton+RACCommandSupport.h */,
				5EE9A7921760D61300EAF5A2 /* UIButton+RACCommandSupport.m */,
				1668027817FE75E900C724B4 /* UICollectionReusableView+RACSignalSupport.h */,
				1668027917FE75E900C724B4 /* UICollectionReusableView+RACSignalSupport.m */,
				88F4425F153DC0450097B4C3 /* UIControl+RACSignalSupport.h */,
				88F44260153DC0450097B4C3 /* UIControl+RACSignalSupport.m */,
				5F016DF217B10AA8002EEC69 /* UIControl+RACSignalSupportPrivate.h */,
				5F016DF317B10AA8002EEC69 /* UIControl+RACSignalSupportPrivate.m */,
				5F70B2AD17AB1829009AEDF9 /* UIDatePicker+RACSignalSupport.h */,
				5F70B2AE17AB1829009AEDF9 /* UIDatePicker+RACSignalSupport.m */,
				1EC06B15173CB04000365258 /* UIGestureRecognizer+RACSignalSupport.h */,
				1EC06B16173CB04000365258 /* UIGestureRecognizer+RACSignalSupport.m */,
				3C163DE018FE843D001AA13E /* UIImagePickerController+RACSignalSupport.h */,
				3C163DE118FE843D001AA13E /* UIImagePickerController+RACSignalSupport.m */,
				554D9E5B181064E200F21262 /* UIRefreshControl+RACCommandSupport.h */,
				554D9E5C181064E200F21262 /* UIRefreshControl+RACCommandSupport.m */,
				5F70B2B617AB1856009AEDF9 /* UISegmentedControl+RACSignalSupport.h */,
				5F70B2B717AB1856009AEDF9 /* UISegmentedControl+RACSignalSupport.m */,
				5F70B2B817AB1856009AEDF9 /* UISlider+RACSignalSupport.h */,
				5F70B2B917AB1856009AEDF9 /* UISlider+RACSignalSupport.m */,
				5F70B2BA17AB1857009AEDF9 /* UIStepper+RACSignalSupport.h */,
				5F70B2BB17AB1857009AEDF9 /* UIStepper+RACSignalSupport.m */,
				5F70B2BC17AB1857009AEDF9 /* UISwitch+RACSignalSupport.h */,
				5F70B2BD17AB1857009AEDF9 /* UISwitch+RACSignalSupport.m */,
				D028DB85179E616700D1042F /* UITableViewCell+RACSignalSupport.h */,
				D028DB86179E616700D1042F /* UITableViewCell+RACSignalSupport.m */,
>>>>>>> 9c9912f6
				CD11C6F118714CD0007C7CFD /* UITableViewHeaderFooterView+RACSignalSupport.h */,
				CD11C6F218714CD0007C7CFD /* UITableViewHeaderFooterView+RACSignalSupport.m */,
				88F44264153DCAC50097B4C3 /* UITextField+RACSupport.h */,
				88F44265153DCAC50097B4C3 /* UITextField+RACSupport.m */,
				A1FCC27215666AA3008C9686 /* UITextView+RACSupport.h */,
				A1FCC27315666AA3008C9686 /* UITextView+RACSupport.m */,
			);
			name = "UIKit Extensions";
			sourceTree = "<group>";
		};
		A1FCC36F15675466008C9686 /* Objective-C Runtime Extensions */ = {
			isa = PBXGroup;
			children = (
				887ACDA5165878A7009190AD /* NSInvocation+RACTypeParsing.h */,
				887ACDA6165878A7009190AD /* NSInvocation+RACTypeParsing.m */,
				888439A11634E10D00DED0DB /* RACBlockTrampoline.h */,
				888439A21634E10D00DED0DB /* RACBlockTrampoline.m */,
				A1FCC370156754A7008C9686 /* RACObjCRuntime.h */,
				A1FCC371156754A7008C9686 /* RACObjCRuntime.m */,
			);
			name = "Objective-C Runtime Extensions";
			sourceTree = "<group>";
		};
		D0087C1B16705C5600679459 /* Schedulers */ = {
			isa = PBXGroup;
			children = (
				88E2C6B2153C771C00C7493C /* RACScheduler.h */,
				886D98581667C86D00F22541 /* RACScheduler+Private.h */,
				88E2C6B3153C771C00C7493C /* RACScheduler.m */,
				881E87AA16695C5600667F7B /* RACQueueScheduler.h */,
				882D07201761521B009EDA69 /* RACQueueScheduler+Subclass.h */,
				881E87AB16695C5600667F7B /* RACQueueScheduler.m */,
				882D071717614FA7009EDA69 /* RACTargetQueueScheduler.h */,
				882D071817614FA7009EDA69 /* RACTargetQueueScheduler.m */,
				D00930771788AB7B00EE7E8B /* RACTestScheduler.h */,
				D00930781788AB7B00EE7E8B /* RACTestScheduler.m */,
<<<<<<< HEAD
				D02C7C8A1822D1F100CB20D6 /* Private */,
=======
				3F477B16AF0120164B3827C8 /* RACScheduler+Subclass.h */,
>>>>>>> 9c9912f6
			);
			name = Schedulers;
			sourceTree = "<group>";
		};
		D013A3EC1807B9260072B6CE /* Private */ = {
			isa = PBXGroup;
			children = (
				D013A3ED1807B9690072B6CE /* RACDynamicSignal.h */,
				D013A3EE1807B9690072B6CE /* RACDynamicSignal.m */,
				D013A3DC1807B7450072B6CE /* RACEmptySignal.h */,
				D013A3DD1807B7450072B6CE /* RACEmptySignal.m */,
				D013A3D41807B5ED0072B6CE /* RACErrorSignal.h */,
				D013A3D51807B5ED0072B6CE /* RACErrorSignal.m */,
				D013A3E41807B7C30072B6CE /* RACReturnSignal.h */,
				D013A3E51807B7C30072B6CE /* RACReturnSignal.m */,
			);
			name = Private;
			sourceTree = "<group>";
		};
		D02C7C851822D00300CB20D6 /* Subscribers */ = {
			isa = PBXGroup;
			children = (
				88CDF7FA150019CA00163A9F /* RACSubscriber.h */,
				D0A318E518285DDD00A99BAD /* RACLiveSubscriber.h */,
				D0A318E618285DDD00A99BAD /* RACLiveSubscriber.m */,
			);
			name = Subscribers;
			sourceTree = "<group>";
		};
		D02C7C861822D00700CB20D6 /* Value Types */ = {
			isa = PBXGroup;
			children = (
				D04F43A2186CC84D006ADA61 /* Collection Mutations */,
				D04F43BB186CC9BF006ADA61 /* RACCollection.h */,
				D077A16B169B740200057BB1 /* RACEvent.h */,
				D077A16C169B740200057BB1 /* RACEvent.m */,
				D04F43B7186CC9B3006ADA61 /* RACOrderedCollection.h */,
				88B76F8C153726B00053EAE2 /* RACTuple.h */,
				88B76F8D153726B00053EAE2 /* RACTuple.m */,
				881B37CA152260BF0079220B /* RACUnit.h */,
				881B37CB152260BF0079220B /* RACUnit.m */,
			);
			name = "Value Types";
			sourceTree = "<group>";
		};
		D02C7C871822D15900CB20D6 /* Debugging Support */ = {
			isa = PBXGroup;
			children = (
				D02538A115E2D7FB005BACB8 /* RACBacktrace.h */,
				D0DFBCCD15DD6D40009DADB3 /* RACBacktrace.m */,
				D03525D317E2EBC90099CBAB /* RACSignalProvider.d */,
				D020F3DA17F6A3E40092BED2 /* RACCompoundDisposableProvider.d */,
			);
			name = "Debugging Support";
			sourceTree = "<group>";
		};
		D02C7C881822D1A100CB20D6 /* Key-Value Coding */ = {
			isa = PBXGroup;
			children = (
				88FC735316114F9C00F8A774 /* RACSubscriptingAssignmentTrampoline.h */,
				88FC735416114F9C00F8A774 /* RACSubscriptingAssignmentTrampoline.m */,
			);
			name = "Key-Value Coding";
			sourceTree = "<group>";
		};
		D02C7C891822D1C600CB20D6 /* Channels */ = {
			isa = PBXGroup;
			children = (
				5F6FE8511692568A00A8D7A6 /* RACChannel.h */,
				5F6FE8521692568A00A8D7A6 /* RACChannel.m */,
				5F45A883168CFA3E00B58A2B /* RACKVOChannel.h */,
				5F45A884168CFA3E00B58A2B /* RACKVOChannel.m */,
			);
			name = Channels;
			sourceTree = "<group>";
		};
		D02C7C8A1822D1F100CB20D6 /* Private */ = {
			isa = PBXGroup;
			children = (
				881E87B016695EDF00667F7B /* RACImmediateScheduler.h */,
				881E87B116695EDF00667F7B /* RACImmediateScheduler.m */,
			);
			name = Private;
			sourceTree = "<group>";
		};
		D02C7C8B1822D29400CB20D6 /* Private */ = {
			isa = PBXGroup;
			children = (
				D0E967611641EF9C00FCFF06 /* RACArraySequence.h */,
				D0E967621641EF9C00FCFF06 /* RACArraySequence.m */,
				D0E967631641EF9C00FCFF06 /* RACDynamicSequence.h */,
				D0E967641641EF9C00FCFF06 /* RACDynamicSequence.m */,
				5F9743F51694A2460024EB82 /* RACEagerSequence.h */,
				5F9743F61694A2460024EB82 /* RACEagerSequence.m */,
				D0E967651641EF9C00FCFF06 /* RACEmptySequence.h */,
				D0E967661641EF9C00FCFF06 /* RACEmptySequence.m */,
				7479F6E3186177D200575CDB /* RACIndexSetSequence.h */,
				7479F6E4186177D200575CDB /* RACIndexSetSequence.m */,
				D0E967691641EF9C00FCFF06 /* RACStringSequence.h */,
				D0E9676A1641EF9C00FCFF06 /* RACStringSequence.m */,
				D0EE2849164D906B006954A4 /* RACSignalSequence.h */,
				D0EE284A164D906B006954A4 /* RACSignalSequence.m */,
				D0307EDB1731AAE100D83211 /* RACTupleSequence.h */,
				D0307EDC1731AAE100D83211 /* RACTupleSequence.m */,
				D07CD7141731BA3900DE2394 /* RACUnarySequence.h */,
				D07CD7151731BA3900DE2394 /* RACUnarySequence.m */,
			);
			name = Private;
			sourceTree = "<group>";
		};
		D02C7C8C1822D31700CB20D6 /* General */ = {
			isa = PBXGroup;
			children = (
				6E58405316F22D7500F588A6 /* NSObject+RACDeallocating.h */,
				6E58405416F22D7500F588A6 /* NSObject+RACDeallocating.m */,
				D0D243B51741FA0E004359C6 /* NSObject+RACDescription.h */,
				D0D243B61741FA0E004359C6 /* NSObject+RACDescription.m */,
				886CEAE0163DE942007632D1 /* NSObject+RACLifting.h */,
				886CEAE1163DE942007632D1 /* NSObject+RACLifting.m */,
				880D7A5816F7B351004A3361 /* NSObject+RACSelectorSignal.h */,
				880D7A5916F7B351004A3361 /* NSObject+RACSelectorSignal.m */,
				BE527E9118636F7F006349E8 /* NSUserDefaults+RACSupport.h */,
				BE527E9218636F7F006349E8 /* NSUserDefaults+RACSupport.m */,
			);
			name = General;
			sourceTree = "<group>";
		};
		D02C7C8D1822D32500CB20D6 /* Collections */ = {
			isa = PBXGroup;
			children = (
				D0E967571641EF9C00FCFF06 /* NSArray+RACSupport.h */,
				D0E967581641EF9C00FCFF06 /* NSArray+RACSupport.m */,
				D0E967591641EF9C00FCFF06 /* NSDictionary+RACSupport.h */,
				D0E9675A1641EF9C00FCFF06 /* NSDictionary+RACSupport.m */,
				5F773DE8169B46670023069D /* NSEnumerator+RACSupport.h */,
				5F773DE9169B46670023069D /* NSEnumerator+RACSupport.m */,
				CD0C273D1865734100C61F7A /* NSHashTable+RACSupport.h */,
				CD0C273E1865734100C61F7A /* NSHashTable+RACSupport.m */,
				D09905FA186E178A008912E8 /* NSIndexSet+RACSupport.h */,
				D09905FB186E178A008912E8 /* NSIndexSet+RACSupport.m */,
				CDDDF971186958E00055A4B8 /* NSMapTable+RACSupport.h */,
				CDDDF972186958E00055A4B8 /* NSMapTable+RACSupport.m */,
				D0E9675B1641EF9C00FCFF06 /* NSOrderedSet+RACSupport.h */,
				D0E9675C1641EF9C00FCFF06 /* NSOrderedSet+RACSupport.m */,
				D0E9675D1641EF9C00FCFF06 /* NSSet+RACSupport.h */,
				D0E9675E1641EF9C00FCFF06 /* NSSet+RACSupport.m */,
			);
			name = Collections;
			sourceTree = "<group>";
		};
		D02C7C8E1822D33A00CB20D6 /* Asynchronous Behaviors */ = {
			isa = PBXGroup;
			children = (
				6EA0AB3E1920F20200A8F141 /* CADisplayLink+RACSupport.h */,
				6EA0AB3F1920F20200A8F141 /* CADisplayLink+RACSupport.m */,
				88442C8716090C1500636B49 /* NSData+RACSupport.h */,
				88442C8816090C1500636B49 /* NSData+RACSupport.m */,
				88442C8916090C1500636B49 /* NSFileHandle+RACSupport.h */,
				88442C8A16090C1500636B49 /* NSFileHandle+RACSupport.m */,
				88442C8B16090C1500636B49 /* NSNotificationCenter+RACSupport.h */,
				88442C8C16090C1500636B49 /* NSNotificationCenter+RACSupport.m */,
				88442C8D16090C1500636B49 /* NSString+RACSupport.h */,
				88442C8E16090C1500636B49 /* NSString+RACSupport.m */,
				D090767D17FBEADE00EB087A /* NSURLConnection+RACSupport.h */,
				D090767E17FBEADE00EB087A /* NSURLConnection+RACSupport.m */,
			);
			name = "Asynchronous Behaviors";
			sourceTree = "<group>";
		};
		D04F43A2186CC84D006ADA61 /* Collection Mutations */ = {
			isa = PBXGroup;
			children = (
				D04F43BF186CCC0E006ADA61 /* RACCollectionMutation.h */,
				D04F43C3186CCC7C006ADA61 /* RACOrderedCollectionMutation.h */,
				D04F43F7186CD206006ADA61 /* RACSettingMutation.h */,
				D04F43F8186CD206006ADA61 /* RACSettingMutation.m */,
				D04F43F0186CCE53006ADA61 /* Unordered */,
				D04F43EF186CCE42006ADA61 /* Ordered */,
			);
			name = "Collection Mutations";
			sourceTree = "<group>";
		};
		D04F43EF186CCE42006ADA61 /* Ordered */ = {
			isa = PBXGroup;
			children = (
				D04F43CF186CCD30006ADA61 /* RACInsertionMutation.h */,
				D04F43D0186CCD30006ADA61 /* RACInsertionMutation.m */,
				D0F64CA91876946C00E139B9 /* RACMoveMutation.h */,
				D0F64CAA1876946C00E139B9 /* RACMoveMutation.m */,
				D04F43DF186CCD92006ADA61 /* RACRemovalMutation.h */,
				D04F43E0186CCD92006ADA61 /* RACRemovalMutation.m */,
				D04F43E7186CCE02006ADA61 /* RACReplacementMutation.h */,
				D04F43E8186CCE02006ADA61 /* RACReplacementMutation.m */,
			);
			name = Ordered;
			sourceTree = "<group>";
		};
		D04F43F0186CCE53006ADA61 /* Unordered */ = {
			isa = PBXGroup;
			children = (
				D04F43C7186CCD09006ADA61 /* RACUnionMutation.h */,
				D04F43C8186CCD09006ADA61 /* RACUnionMutation.m */,
				D04F43D7186CCD50006ADA61 /* RACMinusMutation.h */,
				D04F43D8186CCD50006ADA61 /* RACMinusMutation.m */,
			);
			name = Unordered;
			sourceTree = "<group>";
		};
		D094E44417775ACD00906BF7 /* libextobjc */ = {
			isa = PBXGroup;
			children = (
				D094E44517775AF200906BF7 /* EXTKeyPathCoding.h */,
				D05F9D3317984EC000FD7982 /* EXTRuntimeExtensions.h */,
				D05F9D3417984EC000FD7982 /* EXTRuntimeExtensions.m */,
				D094E44617775AF200906BF7 /* EXTScope.h */,
				D094E44817775AF200906BF7 /* metamacros.h */,
			);
			name = libextobjc;
			path = ReactiveCocoa/extobjc;
			sourceTree = "<group>";
		};
		D094E45117775B1000906BF7 /* Configuration */ = {
			isa = PBXGroup;
			children = (
				D094E45217775B1000906BF7 /* Base */,
				D094E45C17775B1000906BF7 /* iOS */,
				D094E46017775B1000906BF7 /* Mac OS X */,
				D094E46617775B1000906BF7 /* README.md */,
			);
			name = Configuration;
			path = ../external/xcconfigs;
			sourceTree = "<group>";
		};
		D094E45217775B1000906BF7 /* Base */ = {
			isa = PBXGroup;
			children = (
				D094E45317775B1000906BF7 /* Common.xcconfig */,
				D094E45417775B1000906BF7 /* Configurations */,
				D094E45917775B1000906BF7 /* Targets */,
			);
			path = Base;
			sourceTree = "<group>";
		};
		D094E45417775B1000906BF7 /* Configurations */ = {
			isa = PBXGroup;
			children = (
				D094E45517775B1000906BF7 /* Debug.xcconfig */,
				D094E45617775B1000906BF7 /* Profile.xcconfig */,
				D094E45717775B1000906BF7 /* Release.xcconfig */,
				D094E45817775B1000906BF7 /* Test.xcconfig */,
			);
			path = Configurations;
			sourceTree = "<group>";
		};
		D094E45917775B1000906BF7 /* Targets */ = {
			isa = PBXGroup;
			children = (
				D094E45A17775B1000906BF7 /* Application.xcconfig */,
				D094E45B17775B1000906BF7 /* StaticLibrary.xcconfig */,
			);
			path = Targets;
			sourceTree = "<group>";
		};
		D094E45C17775B1000906BF7 /* iOS */ = {
			isa = PBXGroup;
			children = (
				D094E45D17775B1000906BF7 /* iOS-Application.xcconfig */,
				D094E45E17775B1000906BF7 /* iOS-Base.xcconfig */,
				D094E45F17775B1000906BF7 /* iOS-StaticLibrary.xcconfig */,
			);
			path = iOS;
			sourceTree = "<group>";
		};
		D094E46017775B1000906BF7 /* Mac OS X */ = {
			isa = PBXGroup;
			children = (
				D094E46117775B1000906BF7 /* Mac-Application.xcconfig */,
				D094E46217775B1000906BF7 /* Mac-Base.xcconfig */,
				D094E46317775B1000906BF7 /* Mac-DynamicLibrary.xcconfig */,
				D094E46417775B1000906BF7 /* Mac-Framework.xcconfig */,
				D094E46517775B1000906BF7 /* Mac-StaticLibrary.xcconfig */,
			);
			path = "Mac OS X";
			sourceTree = "<group>";
		};
		D0BD34CF182B160500B324CB /* Signal Generators */ = {
			isa = PBXGroup;
			children = (
				D0BD34C3182B159500B324CB /* RACSignalGenerator.h */,
				D0BD34C4182B159500B324CB /* RACSignalGenerator.m */,
				D0BD34D1182B163E00B324CB /* RACDynamicSignalGenerator.h */,
				D0BD34D2182B163E00B324CB /* RACDynamicSignalGenerator.m */,
			);
			name = "Signal Generators";
			sourceTree = "<group>";
		};
		D0D486FB164253B600DD7605 /* Signals */ = {
			isa = PBXGroup;
			children = (
				88CDF80415001CA800163A9F /* RACSignal.h */,
				D0A318F1182864BF00A99BAD /* RACSignal+Private.h */,
				88977C3D1512914A00A09EC5 /* RACSignal.m */,
				D0D910CC15F915BD00AD2DDA /* RACSignal+Operations.h */,
				D0D910CD15F915BD00AD2DDA /* RACSignal+Operations.m */,
				88C5A0231692460A0045EF05 /* RACMulticastConnection.h */,
				88F5870515361C170084BD32 /* RACMulticastConnection+Private.h */,
				88C5A025169246140045EF05 /* RACMulticastConnection.m */,
				886F70281551CF920045D68B /* RACGroupedSignal.h */,
				886F70291551CF920045D68B /* RACGroupedSignal.m */,
				D013A3EC1807B9260072B6CE /* Private */,
			);
			name = Signals;
			sourceTree = "<group>";
		};
		D0D486FC164253C400DD7605 /* Subjects */ = {
			isa = PBXGroup;
			children = (
				880B9174150B09190008488E /* RACSubject.h */,
				880B9175150B09190008488E /* RACSubject.m */,
				88D4AB3C1510F6C30011494F /* RACReplaySubject.h */,
				88D4AB3D1510F6C30011494F /* RACReplaySubject.m */,
				883A84D81513964B006DB4C7 /* RACBehaviorSubject.h */,
				883A84D91513964B006DB4C7 /* RACBehaviorSubject.m */,
			);
			name = Subjects;
			sourceTree = "<group>";
		};
		D0D486FD164253D500DD7605 /* Disposables */ = {
			isa = PBXGroup;
			children = (
				883A84DD1513B5EC006DB4C7 /* RACDisposable.h */,
				883A84DE1513B5EC006DB4C7 /* RACDisposable.m */,
				881E86A01669304700667F7B /* RACCompoundDisposable.h */,
				881E86A11669304700667F7B /* RACCompoundDisposable.m */,
				884476E2152367D100958F44 /* RACScopedDisposable.h */,
				884476E3152367D100958F44 /* RACScopedDisposable.m */,
				D028DB72179E53CB00D1042F /* RACSerialDisposable.h */,
				D028DB73179E53CB00D1042F /* RACSerialDisposable.m */,
			);
			name = Disposables;
			sourceTree = "<group>";
		};
		D0E967561641EF8200FCFF06 /* Sequences */ = {
			isa = PBXGroup;
			children = (
				D0E967671641EF9C00FCFF06 /* RACSequence.h */,
				D0E967681641EF9C00FCFF06 /* RACSequence.m */,
				D02C7C8B1822D29400CB20D6 /* Private */,
			);
			name = Sequences;
			sourceTree = "<group>";
		};
		D0EFDDF5185977C400C6FFEA /* Actions */ = {
			isa = PBXGroup;
			children = (
				D0EFDDFA18598F7600C6FFEA /* RACAction.h */,
				D0EFDDFB18598F7600C6FFEA /* RACAction.m */,
				882093E91501E6EE00796685 /* RACCommand.h */,
				882093EA1501E6EE00796685 /* RACCommand.m */,
			);
			name = Actions;
			sourceTree = "<group>";
		};
/* End PBXGroup section */

/* Begin PBXHeadersBuildPhase section */
		88037F8015056328001A5B19 /* Headers */ = {
			isa = PBXHeadersBuildPhase;
			buildActionMask = 2147483647;
			files = (
				882D071917614FA7009EDA69 /* RACTargetQueueScheduler.h in Headers */,
				881E87AC16695C5600667F7B /* RACQueueScheduler.h in Headers */,
				88037FB81505645C001A5B19 /* ReactiveCocoa.h in Headers */,
				88037FBB1505646C001A5B19 /* NSObject+RACPropertySubscribing.h in Headers */,
				D0F26EEA1875359000E44470 /* NSTableView+RACSupport.h in Headers */,
				88037FBC1505646C001A5B19 /* RACSignal.h in Headers */,
				88037FBE1505646C001A5B19 /* RACSubscriber.h in Headers */,
				88037FC11505646C001A5B19 /* RACCommand.h in Headers */,
				88037FC21505646C001A5B19 /* NSControl+RACSupport.h in Headers */,
				D028DB74179E53CB00D1042F /* RACSerialDisposable.h in Headers */,
				880B9176150B09190008488E /* RACSubject.h in Headers */,
				D04F43C4186CCC7C006ADA61 /* RACOrderedCollectionMutation.h in Headers */,
				D090767F17FBEADE00EB087A /* NSURLConnection+RACSupport.h in Headers */,
				88F440D3153DADEA0097B4C3 /* NSObject+RACAppKitBindings.h in Headers */,
				D04F43D1186CCD30006ADA61 /* RACInsertionMutation.h in Headers */,
				D04F43B8186CC9B3006ADA61 /* RACOrderedCollection.h in Headers */,
				88D4AB3E1510F6C30011494F /* RACReplaySubject.h in Headers */,
				D0BD34C5182B159500B324CB /* RACSignalGenerator.h in Headers */,
				883A84DA1513964B006DB4C7 /* RACBehaviorSubject.h in Headers */,
				883A84DF1513B5EC006DB4C7 /* RACDisposable.h in Headers */,
				886F702A1551CF920045D68B /* RACGroupedSignal.h in Headers */,
				D0F64CAB1876946C00E139B9 /* RACMoveMutation.h in Headers */,
				881B37CC152260BF0079220B /* RACUnit.h in Headers */,
				884476E4152367D100958F44 /* RACScopedDisposable.h in Headers */,
				D07040521811D9490079D4DD /* RACDeprecated.h in Headers */,
				88E2C6B4153C771C00C7493C /* RACScheduler.h in Headers */,
				88B76F8E153726B00053EAE2 /* RACTuple.h in Headers */,
				886CEAE2163DE942007632D1 /* NSObject+RACLifting.h in Headers */,
				D0E9676B1641EF9C00FCFF06 /* NSArray+RACSupport.h in Headers */,
				D0E9676F1641EF9C00FCFF06 /* NSDictionary+RACSupport.h in Headers */,
				D0E967731641EF9C00FCFF06 /* NSOrderedSet+RACSupport.h in Headers */,
				D04F43C0186CCC0E006ADA61 /* RACCollectionMutation.h in Headers */,
				D0E967771641EF9C00FCFF06 /* NSSet+RACSupport.h in Headers */,
				D0E9678B1641EF9C00FCFF06 /* RACSequence.h in Headers */,
				88A0B6D3165B2B77005DE8F3 /* RACSubscriptingAssignmentTrampoline.h in Headers */,
				D0D487011642550100DD7605 /* RACStream.h in Headers */,
				CD0C273F1865734100C61F7A /* NSHashTable+RACSupport.h in Headers */,
				88C5A0241692460A0045EF05 /* RACMulticastConnection.h in Headers */,
				881E86A21669304800667F7B /* RACCompoundDisposable.h in Headers */,
				D0360E111832224B00132D2F /* RACDynamicSignalGenerator.h in Headers */,
				5F45A885168CFA3E00B58A2B /* RACKVOChannel.h in Headers */,
				CDDDF973186958E00055A4B8 /* NSMapTable+RACSupport.h in Headers */,
				8857BB82152A27A9009804CC /* NSObject+RACKVOWrapper.h in Headers */,
				4973429718359E9B005C25CB /* RACSignal+Operations.h in Headers */,
				880D7A5A16F7B351004A3361 /* NSObject+RACSelectorSignal.h in Headers */,
				6E58405516F22D7500F588A6 /* NSObject+RACDeallocating.h in Headers */,
				5F6FE8531692568A00A8D7A6 /* RACChannel.h in Headers */,
				882D072117615381009EDA69 /* RACQueueScheduler+Subclass.h in Headers */,
				D04F43E1186CCD92006ADA61 /* RACRemovalMutation.h in Headers */,
				D005A259169A3B7D00A9D2DB /* RACBacktrace.h in Headers */,
				5F773DEA169B46670023069D /* NSEnumerator+RACSupport.h in Headers */,
				BE527E9318636F7F006349E8 /* NSUserDefaults+RACSupport.h in Headers */,
				D077A16D169B740200057BB1 /* RACEvent.h in Headers */,
				D04F43E9186CCE02006ADA61 /* RACReplacementMutation.h in Headers */,
				D0A0B01516EAA3D100C47593 /* NSText+RACSupport.h in Headers */,
				D0EFDDFC18598F7600C6FFEA /* RACAction.h in Headers */,
				D094E44917775AF200906BF7 /* EXTKeyPathCoding.h in Headers */,
				D04F43BC186CC9BF006ADA61 /* RACCollection.h in Headers */,
				D09905FC186E178A008912E8 /* NSIndexSet+RACSupport.h in Headers */,
				D094E44B17775AF200906BF7 /* EXTScope.h in Headers */,
				D094E44F17775AF200906BF7 /* metamacros.h in Headers */,
				D04F43C9186CCD09006ADA61 /* RACUnionMutation.h in Headers */,
				D00930791788AB7B00EE7E8B /* RACTestScheduler.h in Headers */,
				D04F43D9186CCD50006ADA61 /* RACMinusMutation.h in Headers */,
				55C39DEC17F1EC84006DC60C /* NSData+RACSupport.h in Headers */,
				55C39DED17F1EC84006DC60C /* NSFileHandle+RACSupport.h in Headers */,
				55C39DEE17F1EC84006DC60C /* NSNotificationCenter+RACSupport.h in Headers */,
				55C39DEF17F1EC84006DC60C /* NSString+RACSupport.h in Headers */,
				D04F43F9186CD206006ADA61 /* RACSettingMutation.h in Headers */,
			);
			runOnlyForDeploymentPostprocessing = 0;
		};
		88F440A9153DAC820097B4C3 /* Headers */ = {
			isa = PBXHeadersBuildPhase;
			buildActionMask = 2147483647;
			files = (
				D04F43CA186CCD09006ADA61 /* RACUnionMutation.h in Headers */,
				D04F43E2186CCD92006ADA61 /* RACRemovalMutation.h in Headers */,
				880D7A5B16F7B351004A3361 /* NSObject+RACSelectorSignal.h in Headers */,
				CD11C6F318714CD0007C7CFD /* UITableViewHeaderFooterView+RACSignalSupport.h in Headers */,
				5F45A886168CFA3E00B58A2B /* RACKVOChannel.h in Headers */,
				554D9E5D181064E200F21262 /* UIRefreshControl+RACSupport.h in Headers */,
				5F6FE8541692568A00A8D7A6 /* RACChannel.h in Headers */,
				D08FF264169A32D100743C6D /* ReactiveCocoa.h in Headers */,
				D08FF265169A32DC00743C6D /* RACSubscriber.h in Headers */,
				D08FF267169A330000743C6D /* RACUnit.h in Headers */,
				D08FF268169A330000743C6D /* RACTuple.h in Headers */,
				D09905FD186E178A008912E8 /* NSIndexSet+RACSupport.h in Headers */,
				D08FF269169A330000743C6D /* RACBacktrace.h in Headers */,
				D08FF26A169A330000743C6D /* RACSubscriptingAssignmentTrampoline.h in Headers */,
				D08FF26C169A331A00743C6D /* RACStream.h in Headers */,
				D08FF26D169A331A00743C6D /* RACSignal.h in Headers */,
				D08FF26F169A331A00743C6D /* RACMulticastConnection.h in Headers */,
				D04F43C1186CCC0E006ADA61 /* RACCollectionMutation.h in Headers */,
				D08FF270169A331A00743C6D /* RACGroupedSignal.h in Headers */,
				D08FF271169A331A00743C6D /* RACSubject.h in Headers */,
				D08FF272169A331A00743C6D /* RACReplaySubject.h in Headers */,
				D08FF273169A331A00743C6D /* RACBehaviorSubject.h in Headers */,
				D08FF274169A331A00743C6D /* RACDisposable.h in Headers */,
				4973429818359E9C005C25CB /* RACSignal+Operations.h in Headers */,
				D04F43DA186CCD50006ADA61 /* RACMinusMutation.h in Headers */,
				6E1C78901934AEBE00944C1D /* CADisplayLink+RACSupport.h in Headers */,
				D08FF275169A331A00743C6D /* RACScopedDisposable.h in Headers */,
				D0EFDDFD18598F7600C6FFEA /* RACAction.h in Headers */,
				D08FF276169A331A00743C6D /* RACCompoundDisposable.h in Headers */,
				CD0C27401865734100C61F7A /* NSHashTable+RACSupport.h in Headers */,
				D08FF277169A331B00743C6D /* RACCommand.h in Headers */,
				D08FF278169A331B00743C6D /* RACSequence.h in Headers */,
				D04F43FA186CD206006ADA61 /* RACSettingMutation.h in Headers */,
				D08FF27F169A331B00743C6D /* RACScheduler.h in Headers */,
				D08FF26B169A330000743C6D /* NSObject+RACLifting.h in Headers */,
				D0F64CAC1876946C00E139B9 /* RACMoveMutation.h in Headers */,
				D08FF280169A333400743C6D /* NSArray+RACSupport.h in Headers */,
				D0BD34C6182B159500B324CB /* RACSignalGenerator.h in Headers */,
				D04F43BD186CC9BF006ADA61 /* RACCollection.h in Headers */,
				4973429B18359F29005C25CB /* NSObject+RACKVOWrapper.h in Headers */,
				D028DB75179E53CB00D1042F /* RACSerialDisposable.h in Headers */,
				D08FF281169A333400743C6D /* NSDictionary+RACSupport.h in Headers */,
				D08FF282169A333400743C6D /* NSOrderedSet+RACSupport.h in Headers */,
				D028DB87179E616700D1042F /* UITableViewCell+RACSupport.h in Headers */,
				D04F43EA186CCE02006ADA61 /* RACReplacementMutation.h in Headers */,
				1646747B17FFA0610036E30B /* UICollectionReusableView+RACSupport.h in Headers */,
				D08FF283169A333400743C6D /* NSSet+RACSupport.h in Headers */,
				D08FF285169A333400743C6D /* UIControl+RACSupport.h in Headers */,
				D08FF286169A333400743C6D /* UITextField+RACSupport.h in Headers */,
				D08FF287169A333400743C6D /* UITextView+RACSupport.h in Headers */,
				CDDDF974186958E00055A4B8 /* NSMapTable+RACSupport.h in Headers */,
				D08FF289169A333400743C6D /* NSObject+RACPropertySubscribing.h in Headers */,
				5F773DEB169B46670023069D /* NSEnumerator+RACSupport.h in Headers */,
				D04F43D2186CCD30006ADA61 /* RACInsertionMutation.h in Headers */,
				D077A16E169B740200057BB1 /* RACEvent.h in Headers */,
				6EA0C08216F4AEC1006EBEB2 /* NSObject+RACDeallocating.h in Headers */,
<<<<<<< HEAD
				27A887D21703DDEB00040001 /* UIBarButtonItem+RACSupport.h in Headers */,
				1EC06B17173CB04000365258 /* UIGestureRecognizer+RACSupport.h in Headers */,
=======
				27A887D21703DDEB00040001 /* UIBarButtonItem+RACCommandSupport.h in Headers */,
				3C163DE218FE843D001AA13E /* UIImagePickerController+RACSignalSupport.h in Headers */,
				1EC06B17173CB04000365258 /* UIGestureRecognizer+RACSignalSupport.h in Headers */,
>>>>>>> 9c9912f6
				D090768017FBEADE00EB087A /* NSURLConnection+RACSupport.h in Headers */,
				D0360E121832224C00132D2F /* RACDynamicSignalGenerator.h in Headers */,
				5EE9A7931760D61300EAF5A2 /* UIButton+RACSupport.h in Headers */,
				88302C961762EC79003633BD /* RACQueueScheduler.h in Headers */,
				BE527E9418636F7F006349E8 /* NSUserDefaults+RACSupport.h in Headers */,
				D0105228189109D90004A983 /* UICollectionView+RACSupport.h in Headers */,
				88302C9B1762EC7E003633BD /* RACQueueScheduler+Subclass.h in Headers */,
				88302CA21762F62D003633BD /* RACTargetQueueScheduler.h in Headers */,
				D04F43B9186CC9B3006ADA61 /* RACOrderedCollection.h in Headers */,
				D0F64CB718769B1700E139B9 /* UITableView+RACSupport.h in Headers */,
				557A4B5A177648C7008EF796 /* UIActionSheet+RACSupport.h in Headers */,
				ACB0EAF41797DDD400942FFC /* UIAlertView+RACSupport.h in Headers */,
				D094E44A17775AF200906BF7 /* EXTKeyPathCoding.h in Headers */,
				D094E44C17775AF200906BF7 /* EXTScope.h in Headers */,
				D094E45017775AF200906BF7 /* metamacros.h in Headers */,
				D009307A1788AB7B00EE7E8B /* RACTestScheduler.h in Headers */,
				5F70B2AF17AB1829009AEDF9 /* UIDatePicker+RACSupport.h in Headers */,
				5F70B2BE17AB1857009AEDF9 /* UISegmentedControl+RACSupport.h in Headers */,
				5F70B2C017AB1857009AEDF9 /* UISlider+RACSupport.h in Headers */,
				5F70B2C217AB1857009AEDF9 /* UIStepper+RACSupport.h in Headers */,
				D07040531811D9490079D4DD /* RACDeprecated.h in Headers */,
				5F70B2C417AB1857009AEDF9 /* UISwitch+RACSupport.h in Headers */,
				D04F43C5186CCC7C006ADA61 /* RACOrderedCollectionMutation.h in Headers */,
				55C39DF017F1EC84006DC60C /* NSData+RACSupport.h in Headers */,
				55C39DF117F1EC84006DC60C /* NSFileHandle+RACSupport.h in Headers */,
				55C39DF217F1EC84006DC60C /* NSNotificationCenter+RACSupport.h in Headers */,
				55C39DF317F1EC84006DC60C /* NSString+RACSupport.h in Headers */,
			);
			runOnlyForDeploymentPostprocessing = 0;
		};
		D05AD39217F2D56F0080895B /* Headers */ = {
			isa = PBXHeadersBuildPhase;
			buildActionMask = 2147483647;
			files = (
				530EAFCA184CD6BA00C7409D /* EXTScope.h in Headers */,
				530EAFC9184CD69600C7409D /* metamacros.h in Headers */,
				D05AD3E017F2DB1D0080895B /* RACBehaviorSubject.h in Headers */,
				D05AD3C917F2DB100080895B /* RACSubscriptingAssignmentTrampoline.h in Headers */,
				D0F26EEB1875359000E44470 /* NSTableView+RACSupport.h in Headers */,
				D05AD3C517F2DB100080895B /* RACTuple.h in Headers */,
				D05AD41E17F2DB6E0080895B /* NSControl+RACSupport.h in Headers */,
				D05AD3E417F2DB230080895B /* RACScopedDisposable.h in Headers */,
				D05AD40F17F2DB6A0080895B /* NSFileHandle+RACSupport.h in Headers */,
				D05AD40517F2DB5D0080895B /* RACTestScheduler.h in Headers */,
				D05AD42817F2DB840080895B /* RACKVOChannel.h in Headers */,
				D04F43C6186CCC7C006ADA61 /* RACOrderedCollectionMutation.h in Headers */,
				4973429918359EA1005C25CB /* RACSignal+Operations.h in Headers */,
				D05AD3FF17F2DB5D0080895B /* RACTargetQueueScheduler.h in Headers */,
				D04F43D3186CCD30006ADA61 /* RACInsertionMutation.h in Headers */,
				D04F43BA186CC9B3006ADA61 /* RACOrderedCollection.h in Headers */,
				D05AD3E217F2DB230080895B /* RACDisposable.h in Headers */,
				D05AD42617F2DB840080895B /* RACChannel.h in Headers */,
				D05AD3EA17F2DB270080895B /* RACCommand.h in Headers */,
				D05AD3DE17F2DB1D0080895B /* RACReplaySubject.h in Headers */,
				D05AD3D817F2DB1D0080895B /* RACMulticastConnection.h in Headers */,
				D0F64CAD1876946C00E139B9 /* RACMoveMutation.h in Headers */,
				D05AD3E817F2DB230080895B /* RACSerialDisposable.h in Headers */,
				D05AD42E17F2DB840080895B /* NSObject+RACPropertySubscribing.h in Headers */,
				D05AD3CB17F2DB100080895B /* NSObject+RACDeallocating.h in Headers */,
				D05AD41417F2DB6A0080895B /* NSObject+RACSelectorSignal.h in Headers */,
				D05AD3FC17F2DB5D0080895B /* RACQueueScheduler.h in Headers */,
				D05AD3FD17F2DB5D0080895B /* RACQueueScheduler+Subclass.h in Headers */,
				D05AD42217F2DB6E0080895B /* NSObject+RACAppKitBindings.h in Headers */,
				BE527E9518636F7F006349E8 /* NSUserDefaults+RACSupport.h in Headers */,
				D05AD3DA17F2DB1D0080895B /* RACGroupedSignal.h in Headers */,
				D05AD41617F2DB6A0080895B /* NSOrderedSet+RACSupport.h in Headers */,
				D04F43C2186CCC0E006ADA61 /* RACCollectionMutation.h in Headers */,
				D05AD3E617F2DB230080895B /* RACCompoundDisposable.h in Headers */,
				D05AD40B17F2DB6A0080895B /* NSDictionary+RACSupport.h in Headers */,
				D05AD3D617F2DB1D0080895B /* RACEvent.h in Headers */,
				D05AD3D017F2DB100080895B /* RACStream.h in Headers */,
				CD0C27411865734100C61F7A /* NSHashTable+RACSupport.h in Headers */,
				D05AD3DC17F2DB1D0080895B /* RACSubject.h in Headers */,
				D05AD41C17F2DB6A0080895B /* NSString+RACSupport.h in Headers */,
				D05AD42417F2DB6E0080895B /* NSText+RACSupport.h in Headers */,
				D05AD3C017F2DA300080895B /* RACSubscriber.h in Headers */,
				CDDDF975186958E00055A4B8 /* NSMapTable+RACSupport.h in Headers */,
				D05AD40717F2DB6A0080895B /* NSArray+RACSupport.h in Headers */,
				D090768117FBEADE00EB087A /* NSURLConnection+RACSupport.h in Headers */,
				D05AD3C717F2DB100080895B /* RACBacktrace.h in Headers */,
				D0360E131832225000132D2F /* RACDynamicSignalGenerator.h in Headers */,
				D05AD3EE17F2DB4F0080895B /* RACSequence.h in Headers */,
				D04F43E3186CCD92006ADA61 /* RACRemovalMutation.h in Headers */,
				D05AD3D217F2DB1D0080895B /* RACSignal.h in Headers */,
				530EAFC8184CD68800C7409D /* EXTKeyPathCoding.h in Headers */,
				D05AD3CD17F2DB100080895B /* NSObject+RACLifting.h in Headers */,
				D04F43EB186CCE02006ADA61 /* RACReplacementMutation.h in Headers */,
				D05AD40D17F2DB6A0080895B /* NSEnumerator+RACSupport.h in Headers */,
				D0EFDDFE18598F7600C6FFEA /* RACAction.h in Headers */,
				D09905FE186E178A008912E8 /* NSIndexSet+RACSupport.h in Headers */,
				D05AD3FA17F2DB5D0080895B /* RACScheduler.h in Headers */,
				D04F43BE186CC9BF006ADA61 /* RACCollection.h in Headers */,
				D05AD41817F2DB6A0080895B /* NSSet+RACSupport.h in Headers */,
				D05AD41117F2DB6A0080895B /* NSNotificationCenter+RACSupport.h in Headers */,
				D04F43CB186CCD09006ADA61 /* RACUnionMutation.h in Headers */,
				D05AD40917F2DB6A0080895B /* NSData+RACSupport.h in Headers */,
				D04F43DB186CCD50006ADA61 /* RACMinusMutation.h in Headers */,
				D0BD34C7182B159500B324CB /* RACSignalGenerator.h in Headers */,
				D07040541811D9490079D4DD /* RACDeprecated.h in Headers */,
				4973429A18359EE2005C25CB /* ReactiveCocoa.h in Headers */,
				D05AD3C317F2DB100080895B /* RACUnit.h in Headers */,
				D04F43FB186CD206006ADA61 /* RACSettingMutation.h in Headers */,
			);
			runOnlyForDeploymentPostprocessing = 0;
		};
/* End PBXHeadersBuildPhase section */

/* Begin PBXNativeTarget section */
		1860F411177C91B500C7B3C9 /* ReactiveCocoa-iOS-UIKitTestHost */ = {
			isa = PBXNativeTarget;
			buildConfigurationList = 1860F44C177C91B500C7B3C9 /* Build configuration list for PBXNativeTarget "ReactiveCocoa-iOS-UIKitTestHost" */;
			buildPhases = (
				1860F40E177C91B500C7B3C9 /* Sources */,
				1860F40F177C91B500C7B3C9 /* Frameworks */,
				1860F410177C91B500C7B3C9 /* Resources */,
			);
			buildRules = (
			);
			dependencies = (
				D0F117C3179F0A91006CE68F /* PBXTargetDependency */,
			);
			name = "ReactiveCocoa-iOS-UIKitTestHost";
			productName = "ReactiveCocoa-iOS-UIKitTestHost";
			productReference = 1860F412177C91B500C7B3C9 /* ReactiveCocoa-iOS-UIKitTestHost.app */;
			productType = "com.apple.product-type.application";
		};
		1860F42F177C91B500C7B3C9 /* ReactiveCocoa-iOS-UIKitTestHostTests */ = {
			isa = PBXNativeTarget;
			buildConfigurationList = 1860F44D177C91B500C7B3C9 /* Build configuration list for PBXNativeTarget "ReactiveCocoa-iOS-UIKitTestHostTests" */;
			buildPhases = (
				1860F42B177C91B500C7B3C9 /* Sources */,
				1860F42C177C91B500C7B3C9 /* Frameworks */,
				1860F42D177C91B500C7B3C9 /* Resources */,
			);
			buildRules = (
			);
			dependencies = (
				1860F436177C91B500C7B3C9 /* PBXTargetDependency */,
			);
			name = "ReactiveCocoa-iOS-UIKitTestHostTests";
			productName = "ReactiveCocoa-iOS-UIKitTestHostTests";
			productReference = 1860F430177C91B500C7B3C9 /* ReactiveCocoa-iOS-UIKitTestHostTests.octest */;
			productType = "com.apple.product-type.bundle";
		};
		5FAF5222174D4C2000CAC810 /* ReactiveCocoaTests-iOS */ = {
			isa = PBXNativeTarget;
			buildConfigurationList = 5FAF523D174D4C2000CAC810 /* Build configuration list for PBXNativeTarget "ReactiveCocoaTests-iOS" */;
			buildPhases = (
				5FAF521E174D4C2000CAC810 /* Sources */,
				5FAF521F174D4C2000CAC810 /* Frameworks */,
				5FAF5220174D4C2000CAC810 /* Resources */,
			);
			buildRules = (
			);
			dependencies = (
				D0ED9DB617501806003859A6 /* PBXTargetDependency */,
			);
			name = "ReactiveCocoaTests-iOS";
			productName = "ReactiveCocoaTests-iOS";
			productReference = 5FAF5223174D4C2000CAC810 /* ReactiveCocoaTests-iOS.octest */;
			productType = "com.apple.product-type.bundle";
		};
		88037F8215056328001A5B19 /* ReactiveCocoa */ = {
			isa = PBXNativeTarget;
			buildConfigurationList = 88037F8F15056328001A5B19 /* Build configuration list for PBXNativeTarget "ReactiveCocoa" */;
			buildPhases = (
				88037F7E15056328001A5B19 /* Sources */,
				88037F7F15056328001A5B19 /* Frameworks */,
				88037F8015056328001A5B19 /* Headers */,
				88037F8115056328001A5B19 /* Resources */,
			);
			buildRules = (
			);
			dependencies = (
			);
			name = ReactiveCocoa;
			productName = ReactiveCocoa;
			productReference = 88037F8315056328001A5B19 /* ReactiveCocoa.framework */;
			productType = "com.apple.product-type.framework";
		};
		88CDF7DB15000FCF00163A9F /* ReactiveCocoaTests */ = {
			isa = PBXNativeTarget;
			buildConfigurationList = 88CDF7F015000FCF00163A9F /* Build configuration list for PBXNativeTarget "ReactiveCocoaTests" */;
			buildPhases = (
				88CDF7D715000FCF00163A9F /* Sources */,
				88CDF7D815000FCF00163A9F /* Frameworks */,
				88CDF7D915000FCF00163A9F /* Resources */,
				8820937F1501C94E00796685 /* Copy Frameworks */,
			);
			buildRules = (
			);
			dependencies = (
				88037FDB150564E9001A5B19 /* PBXTargetDependency */,
			);
			name = ReactiveCocoaTests;
			productName = GHObservableTests;
			productReference = 88CDF7DC15000FCF00163A9F /* ReactiveCocoaTests.octest */;
			productType = "com.apple.product-type.bundle";
		};
		88F440AA153DAC820097B4C3 /* ReactiveCocoa-iOS */ = {
			isa = PBXNativeTarget;
			buildConfigurationList = 88F440B3153DAC820097B4C3 /* Build configuration list for PBXNativeTarget "ReactiveCocoa-iOS" */;
			buildPhases = (
				88F440A7153DAC820097B4C3 /* Sources */,
				88F440A8153DAC820097B4C3 /* Frameworks */,
				88F440A9153DAC820097B4C3 /* Headers */,
			);
			buildRules = (
			);
			dependencies = (
			);
			name = "ReactiveCocoa-iOS";
			productName = ReactiveCocoaLib;
			productReference = 88F440AB153DAC820097B4C3 /* libReactiveCocoa-iOS.a */;
			productType = "com.apple.product-type.library.static";
		};
		D05AD39317F2D56F0080895B /* ReactiveCocoa-Mac */ = {
			isa = PBXNativeTarget;
			buildConfigurationList = D05AD3BD17F2D5710080895B /* Build configuration list for PBXNativeTarget "ReactiveCocoa-Mac" */;
			buildPhases = (
				D05AD39017F2D56F0080895B /* Sources */,
				D05AD39117F2D56F0080895B /* Frameworks */,
				D05AD39217F2D56F0080895B /* Headers */,
			);
			buildRules = (
			);
			dependencies = (
			);
			name = "ReactiveCocoa-Mac";
			productName = "ReactiveCocoa-Mac";
			productReference = D05AD39417F2D56F0080895B /* libReactiveCocoa-Mac.a */;
			productType = "com.apple.product-type.library.static";
		};
/* End PBXNativeTarget section */

/* Begin PBXProject section */
		88CDF7B215000FCE00163A9F /* Project object */ = {
			isa = PBXProject;
			attributes = {
				CLASSPREFIX = RAC;
				LastUpgradeCheck = 0510;
				ORGANIZATIONNAME = "GitHub, Inc.";
			};
			buildConfigurationList = 88CDF7B515000FCE00163A9F /* Build configuration list for PBXProject "ReactiveCocoa" */;
			compatibilityVersion = "Xcode 3.2";
			developmentRegion = English;
			hasScannedForEncodings = 0;
			knownRegions = (
				en,
			);
			mainGroup = 88CDF7B015000FCE00163A9F;
			productRefGroup = 88CDF7BC15000FCE00163A9F /* Products */;
			projectDirPath = "";
			projectRoot = "";
			targets = (
				88037F8215056328001A5B19 /* ReactiveCocoa */,
				88F440AA153DAC820097B4C3 /* ReactiveCocoa-iOS */,
				88CDF7DB15000FCF00163A9F /* ReactiveCocoaTests */,
				5FAF5222174D4C2000CAC810 /* ReactiveCocoaTests-iOS */,
				1860F411177C91B500C7B3C9 /* ReactiveCocoa-iOS-UIKitTestHost */,
				1860F42F177C91B500C7B3C9 /* ReactiveCocoa-iOS-UIKitTestHostTests */,
				D05AD39317F2D56F0080895B /* ReactiveCocoa-Mac */,
			);
		};
/* End PBXProject section */

/* Begin PBXResourcesBuildPhase section */
		1860F410177C91B500C7B3C9 /* Resources */ = {
			isa = PBXResourcesBuildPhase;
			buildActionMask = 2147483647;
			files = (
				1860F41E177C91B500C7B3C9 /* InfoPlist.strings in Resources */,
				1860F426177C91B500C7B3C9 /* Default.png in Resources */,
				1860F428177C91B500C7B3C9 /* Default@2x.png in Resources */,
				1860F42A177C91B500C7B3C9 /* Default-568h@2x.png in Resources */,
			);
			runOnlyForDeploymentPostprocessing = 0;
		};
		1860F42D177C91B500C7B3C9 /* Resources */ = {
			isa = PBXResourcesBuildPhase;
			buildActionMask = 2147483647;
			files = (
				1860F43C177C91B500C7B3C9 /* InfoPlist.strings in Resources */,
			);
			runOnlyForDeploymentPostprocessing = 0;
		};
		5FAF5220174D4C2000CAC810 /* Resources */ = {
			isa = PBXResourcesBuildPhase;
			buildActionMask = 2147483647;
			files = (
				D090768E17FBED2E00EB087A /* test-data.json in Resources */,
			);
			runOnlyForDeploymentPostprocessing = 0;
		};
		88037F8115056328001A5B19 /* Resources */ = {
			isa = PBXResourcesBuildPhase;
			buildActionMask = 2147483647;
			files = (
			);
			runOnlyForDeploymentPostprocessing = 0;
		};
		88CDF7D915000FCF00163A9F /* Resources */ = {
			isa = PBXResourcesBuildPhase;
			buildActionMask = 2147483647;
			files = (
				D090768D17FBED2E00EB087A /* test-data.json in Resources */,
				88CDF7E715000FCF00163A9F /* InfoPlist.strings in Resources */,
			);
			runOnlyForDeploymentPostprocessing = 0;
		};
/* End PBXResourcesBuildPhase section */

/* Begin PBXSourcesBuildPhase section */
		1860F40E177C91B500C7B3C9 /* Sources */ = {
			isa = PBXSourcesBuildPhase;
			buildActionMask = 2147483647;
			files = (
				CD11C6FF18714F00007C7CFD /* RACTestTableViewController.m in Sources */,
				1860F420177C91B500C7B3C9 /* main.m in Sources */,
				1860F424177C91B500C7B3C9 /* RACAppDelegate.m in Sources */,
			);
			runOnlyForDeploymentPostprocessing = 0;
		};
		1860F42B177C91B500C7B3C9 /* Sources */ = {
			isa = PBXSourcesBuildPhase;
			buildActionMask = 2147483647;
			files = (
				CD11C700187151AE007C7CFD /* UITableViewHeaderFooterViewRACSupportSpec.m in Sources */,
				1668028317FE775200C724B4 /* UICollectionReusableViewRACSupportSpec.m in Sources */,
				5564537F18107203002BD2E4 /* RACControlActionExamples.m in Sources */,
				D0F117CC179F0B97006CE68F /* UITableViewCellRACSupportSpec.m in Sources */,
				1860F44F177C958300C7B3C9 /* UITextFieldRACSupportSpec.m in Sources */,
				1860F450177C958900C7B3C9 /* UITextViewRACSupportSpec.m in Sources */,
				D004BC9C177E1A2B00A5B8C5 /* UIActionSheetRACSupportSpec.m in Sources */,
				5564542418107275002BD2E4 /* UIRefreshControlRACSupportSpec.m in Sources */,
			);
			runOnlyForDeploymentPostprocessing = 0;
		};
		5FAF521E174D4C2000CAC810 /* Sources */ = {
			isa = PBXSourcesBuildPhase;
			buildActionMask = 2147483647;
			files = (
				5FAF523F174D4D3600CAC810 /* NSNotificationCenterRACSupportSpec.m in Sources */,
				D090768B17FBECBF00EB087A /* NSURLConnectionRACSupportSpec.m in Sources */,
				3C80F51F18FFCF810018AE41 /* UIImagePickerControllerRACSupportSpec.m in Sources */,
				5FAF5240174D4D5600CAC810 /* NSObjectRACDeallocatingSpec.m in Sources */,
				D010521D1891028D0004A983 /* RACSignalOperationsSpec.m in Sources */,
				5FAF5241174D4D5600CAC810 /* NSObjectRACLiftingSpec.m in Sources */,
				5FAF5242174D4D5600CAC810 /* NSObjectRACPropertySubscribingExamples.m in Sources */,
				5FAF5243174D4D5600CAC810 /* NSObjectRACPropertySubscribingSpec.m in Sources */,
				5FAF5244174D4D5600CAC810 /* NSStringRACKeyPathUtilitiesSpec.m in Sources */,
				5FAF5246174D4D5600CAC810 /* RACBacktraceSpec.m in Sources */,
				D00604B11891E19600FF3F10 /* RACCollectionMutationSpec.m in Sources */,
				5FAF5247174D4D5600CAC810 /* RACBlockTrampolineSpec.m in Sources */,
				5FAF5249174D4D5600CAC810 /* RACCompoundDisposableSpec.m in Sources */,
				BE527EA01863706B006349E8 /* NSUserDefaultsRACSupportSpec.m in Sources */,
				5FAF524A174D4D5600CAC810 /* RACEventSpec.m in Sources */,
				5FAF524B174D4D5600CAC810 /* RACKVOWrapperSpec.m in Sources */,
				5FAF524D174D4D5600CAC810 /* RACKVOChannelSpec.m in Sources */,
				5FAF524E174D4D5600CAC810 /* RACPropertySignalExamples.m in Sources */,
				5FAF524F174D4D5600CAC810 /* RACChannelExamples.m in Sources */,
				5FAF5250174D4D5600CAC810 /* RACChannelSpec.m in Sources */,
				5FAF5252174D4D5600CAC810 /* RACCollectionSupportSpec.m in Sources */,
				5FAF5255174D4D5600CAC810 /* RACSignalSpec.m in Sources */,
				5FAF5257174D4D5600CAC810 /* RACSubjectSpec.m in Sources */,
				5FAF5258174D4D5600CAC810 /* RACSubscriberExamples.m in Sources */,
				5FAF5259174D4D5600CAC810 /* RACLiveSubscriberSpec.m in Sources */,
				AC65FD52176DECB1005ED22B /* UIAlertViewRACSupportSpec.m in Sources */,
				5FAF525A174D4D5600CAC810 /* RACSubscriptingAssignmentTrampolineSpec.m in Sources */,
				5FAF525B174D4D5600CAC810 /* RACTestObject.m in Sources */,
				5FAF525C174D4D5600CAC810 /* RACTupleSpec.m in Sources */,
				D00C4081185A654800E6D460 /* RACActionSpec.m in Sources */,
				5FAF525D174D4D5600CAC810 /* NSObjectRACSelectorSignalSpec.m in Sources */,
				D05CE1C71840A2520015A2B0 /* RACDynamicSignalGeneratorSpec.m in Sources */,
				5FAF525E174D4D5600CAC810 /* RACSubclassObject.m in Sources */,
				5FAF5262174D4D8F00CAC810 /* UIBarButtonItemRACSupportSpec.m in Sources */,
				88302BFE1762A9E6003633BD /* RACTestExampleScheduler.m in Sources */,
				D01052121890FB3D0004A983 /* RACReplaySubjectSpec.m in Sources */,
				D028DB7E179E591E00D1042F /* RACSerialDisposableSpec.m in Sources */,
				88302C2F1762C180003633BD /* RACTargetQueueSchedulerSpec.m in Sources */,
				D0A0E227176A84DB007273ED /* RACDisposableSpec.m in Sources */,
				D066C796176D262500C242D2 /* UIControlRACSupportSpec.m in Sources */,
				D066C79D176D263D00C242D2 /* RACTestUIButton.m in Sources */,
				D02C7C911822D43000CB20D6 /* RACSchedulerSpec.m in Sources */,
				D0C55CE217759559008CDDCA /* RACDelegateProxySpec.m in Sources */,
				D07200261788C57200987F70 /* RACTestSchedulerSpec.m in Sources */,
				D075A72B17BCB7E100C24FB7 /* RACControlActionExamples.m in Sources */,
			);
			runOnlyForDeploymentPostprocessing = 0;
		};
		88037F7E15056328001A5B19 /* Sources */ = {
			isa = PBXSourcesBuildPhase;
			buildActionMask = 2147483647;
			files = (
				88A0B6D2165B2B09005DE8F3 /* RACBlockTrampoline.m in Sources */,
				88037FC71505647E001A5B19 /* NSObject+RACKVOWrapper.m in Sources */,
				88037FCC1505648C001A5B19 /* RACCommand.m in Sources */,
				88037FCD1505648C001A5B19 /* NSControl+RACSupport.m in Sources */,
				D090768217FBEADE00EB087A /* NSURLConnection+RACSupport.m in Sources */,
				880B9177150B09190008488E /* RACSubject.m in Sources */,
				88D4AB3F1510F6C30011494F /* RACReplaySubject.m in Sources */,
				88977C3E1512914A00A09EC5 /* RACSignal.m in Sources */,
				883A84DB1513964B006DB4C7 /* RACBehaviorSubject.m in Sources */,
				D04F43CC186CCD09006ADA61 /* RACUnionMutation.m in Sources */,
				883A84E01513B5EC006DB4C7 /* RACDisposable.m in Sources */,
				886678711518DCD800DE77EC /* NSObject+RACPropertySubscribing.m in Sources */,
				881B37CD152260BF0079220B /* RACUnit.m in Sources */,
				884476E5152367D100958F44 /* RACScopedDisposable.m in Sources */,
				88B76F8F153726B00053EAE2 /* RACTuple.m in Sources */,
				88E2C6B5153C771C00C7493C /* RACScheduler.m in Sources */,
				88F440D4153DADEA0097B4C3 /* NSObject+RACAppKitBindings.m in Sources */,
				886F702B1551CF920045D68B /* RACGroupedSignal.m in Sources */,
				A1FCC374156754A7008C9686 /* RACObjCRuntime.m in Sources */,
				BE527E9618636F7F006349E8 /* NSUserDefaults+RACSupport.m in Sources */,
				D0DFBCCE15DD6D40009DADB3 /* RACBacktrace.m in Sources */,
				D0D910D015F915BD00AD2DDA /* RACSignal+Operations.m in Sources */,
				88FC735716114F9C00F8A774 /* RACSubscriptingAssignmentTrampoline.m in Sources */,
				886CEAE4163DE942007632D1 /* NSObject+RACLifting.m in Sources */,
				D013A3E11807B7450072B6CE /* RACEmptySignal.m in Sources */,
				887ACDA9165878A8009190AD /* NSInvocation+RACTypeParsing.m in Sources */,
				D04F43EC186CCE02006ADA61 /* RACReplacementMutation.m in Sources */,
				D0E9676D1641EF9C00FCFF06 /* NSArray+RACSupport.m in Sources */,
				D0E967711641EF9C00FCFF06 /* NSDictionary+RACSupport.m in Sources */,
				D09905FF186E178A008912E8 /* NSIndexSet+RACSupport.m in Sources */,
				D0E967751641EF9C00FCFF06 /* NSOrderedSet+RACSupport.m in Sources */,
				D0E967791641EF9C00FCFF06 /* NSSet+RACSupport.m in Sources */,
				D0E967811641EF9C00FCFF06 /* RACArraySequence.m in Sources */,
				D0E967851641EF9C00FCFF06 /* RACDynamicSequence.m in Sources */,
				D0F26EEC1875359000E44470 /* NSTableView+RACSupport.m in Sources */,
				D0E967891641EF9C00FCFF06 /* RACEmptySequence.m in Sources */,
				D03525D417E2EBC90099CBAB /* RACSignalProvider.d in Sources */,
				D028DB76179E53CB00D1042F /* RACSerialDisposable.m in Sources */,
				D0E9678D1641EF9C00FCFF06 /* RACSequence.m in Sources */,
				D0E967911641EF9C00FCFF06 /* RACStringSequence.m in Sources */,
				D0D487031642550100DD7605 /* RACStream.m in Sources */,
				D0F64CAE1876946C00E139B9 /* RACMoveMutation.m in Sources */,
				D0EE284D164D906B006954A4 /* RACSignalSequence.m in Sources */,
				881E86A41669304800667F7B /* RACCompoundDisposable.m in Sources */,
				881E87AE16695C5600667F7B /* RACQueueScheduler.m in Sources */,
				881E87B416695EDF00667F7B /* RACImmediateScheduler.m in Sources */,
				5F45A887168CFA3E00B58A2B /* RACKVOChannel.m in Sources */,
				5F6FE8551692568A00A8D7A6 /* RACChannel.m in Sources */,
				CDDDF976186958E00055A4B8 /* NSMapTable+RACSupport.m in Sources */,
				88C5A026169246140045EF05 /* RACMulticastConnection.m in Sources */,
				5F9743F91694A2460024EB82 /* RACEagerSequence.m in Sources */,
				D0A318EA18285DDD00A99BAD /* RACLiveSubscriber.m in Sources */,
				5F773DEC169B46670023069D /* NSEnumerator+RACSupport.m in Sources */,
				D077A16F169B740200057BB1 /* RACEvent.m in Sources */,
				8837EA1816A5A33300FC3CDF /* RACKVOTrampoline.m in Sources */,
				D0A0B01616EAA3D100C47593 /* NSText+RACSupport.m in Sources */,
				D020F3DB17F6A3E40092BED2 /* RACCompoundDisposableProvider.d in Sources */,
				D04F43E4186CCD92006ADA61 /* RACRemovalMutation.m in Sources */,
				D04F43FC186CD206006ADA61 /* RACSettingMutation.m in Sources */,
				D013A3E91807B7C30072B6CE /* RACReturnSignal.m in Sources */,
				CD0C27421865734100C61F7A /* NSHashTable+RACSupport.m in Sources */,
				6E58405616F22D7500F588A6 /* NSObject+RACDeallocating.m in Sources */,
				D04F43D4186CCD30006ADA61 /* RACInsertionMutation.m in Sources */,
				880D7A5C16F7B351004A3361 /* NSObject+RACSelectorSignal.m in Sources */,
				D0307EDF1731AAE100D83211 /* RACTupleSequence.m in Sources */,
				D07CD7181731BA3900DE2394 /* RACUnarySequence.m in Sources */,
				5FDC35051736F54700792E52 /* NSString+RACKeyPathUtilities.m in Sources */,
				D0D243BD1741FA13004359C6 /* NSObject+RACDescription.m in Sources */,
				882D071A17614FA7009EDA69 /* RACTargetQueueScheduler.m in Sources */,
				D013A3D91807B5ED0072B6CE /* RACErrorSignal.m in Sources */,
				7479F6E8186177D200575CDB /* RACIndexSetSequence.m in Sources */,
				D05F9D3717984EC000FD7982 /* EXTRuntimeExtensions.m in Sources */,
				D009307B1788AB7B00EE7E8B /* RACTestScheduler.m in Sources */,
				D0EFDDFF18598F7600C6FFEA /* RACAction.m in Sources */,
				55C39DE417F1EC6E006DC60C /* NSData+RACSupport.m in Sources */,
				D0BD34C8182B159500B324CB /* RACSignalGenerator.m in Sources */,
				55C39DE517F1EC6E006DC60C /* NSFileHandle+RACSupport.m in Sources */,
				D0BD34D6182B163E00B324CB /* RACDynamicSignalGenerator.m in Sources */,
				D04F43DC186CCD50006ADA61 /* RACMinusMutation.m in Sources */,
				55C39DE617F1EC6E006DC60C /* NSNotificationCenter+RACSupport.m in Sources */,
				D013A3F21807B9690072B6CE /* RACDynamicSignal.m in Sources */,
				55C39DE717F1EC6E006DC60C /* NSString+RACSupport.m in Sources */,
			);
			runOnlyForDeploymentPostprocessing = 0;
		};
		88CDF7D715000FCF00163A9F /* Sources */ = {
			isa = PBXSourcesBuildPhase;
			buildActionMask = 2147483647;
			files = (
				8820937C1501C8A600796685 /* RACSignalSpec.m in Sources */,
				889D0A8015974B2A00F833E3 /* RACSubjectSpec.m in Sources */,
				D041376915D2281C004BBF80 /* RACKVOWrapperSpec.m in Sources */,
				D028DB7D179E591E00D1042F /* RACSerialDisposableSpec.m in Sources */,
				D00604B01891E19600FF3F10 /* RACCollectionMutationSpec.m in Sources */,
				884848B615F658B800B11BD0 /* NSControlRACSupportSpec.m in Sources */,
				88442A341608A9AD00636B49 /* RACTestObject.m in Sources */,
				88FC735B16114FFB00F8A774 /* RACSubscriptingAssignmentTrampolineSpec.m in Sources */,
				8851A38B16161D500050D47F /* NSObjectRACPropertySubscribingSpec.m in Sources */,
				D00C4080185A654800E6D460 /* RACActionSpec.m in Sources */,
				D0C70F90164337A2007027B4 /* RACCollectionSupportSpec.m in Sources */,
				886CEACD163DE669007632D1 /* RACBlockTrampolineSpec.m in Sources */,
				8801E7511644BDE200A155FE /* NSObjectRACLiftingSpec.m in Sources */,
				D0C70EC616659333005AAD03 /* RACSubscriberExamples.m in Sources */,
				D090768A17FBECBF00EB087A /* NSURLConnectionRACSupportSpec.m in Sources */,
				D0C70EC8166595AD005AAD03 /* RACLiveSubscriberSpec.m in Sources */,
				881E86BA1669350B00667F7B /* RACCompoundDisposableSpec.m in Sources */,
				D0700F4C1672994D00D7CD30 /* NSNotificationCenterRACSupportSpec.m in Sources */,
				5F2447AD167E87C50062180C /* RACKVOChannelSpec.m in Sources */,
				D010521C1891028D0004A983 /* RACSignalOperationsSpec.m in Sources */,
				D02221621678910900DBD031 /* RACTupleSpec.m in Sources */,
				5F7EFECF168FBC4B0037E500 /* RACChannelExamples.m in Sources */,
				5F7EFED0168FBC4B0037E500 /* RACChannelSpec.m in Sources */,
				D0870C6F16884A0600D0E11D /* RACBacktraceSpec.m in Sources */,
				D0EDE76716968AB10072A780 /* RACPropertySignalExamples.m in Sources */,
				BE527E9F1863705B006349E8 /* NSUserDefaultsRACSupportSpec.m in Sources */,
				D05CE1C61840A2520015A2B0 /* RACDynamicSignalGeneratorSpec.m in Sources */,
				D01052111890FB3D0004A983 /* RACReplaySubjectSpec.m in Sources */,
				D02C7C901822D43000CB20D6 /* RACSchedulerSpec.m in Sources */,
				D077A172169B79A900057BB1 /* RACEventSpec.m in Sources */,
				D0A0B01816EAA5CC00C47593 /* NSTextRACSupportSpec.m in Sources */,
				6E58405F16F3414200F588A6 /* NSObjectRACDeallocatingSpec.m in Sources */,
				1E893381171647A5009071B0 /* NSObjectRACPropertySubscribingExamples.m in Sources */,
				880D7A6616F7BB1A004A3361 /* NSObjectRACSelectorSignalSpec.m in Sources */,
				880D7A6916F7BCC7004A3361 /* RACSubclassObject.m in Sources */,
				5FDC350F1736F81900792E52 /* NSStringRACKeyPathUtilitiesSpec.m in Sources */,
				D075A72A17BCB7E100C24FB7 /* RACControlActionExamples.m in Sources */,
				88302BFD1762A9E6003633BD /* RACTestExampleScheduler.m in Sources */,
				4925E806181BCC71000B2FEE /* (null) in Sources */,
				88302C2E1762C180003633BD /* RACTargetQueueSchedulerSpec.m in Sources */,
				D0A0E226176A84DB007273ED /* RACDisposableSpec.m in Sources */,
				D011F9D01782AFD400EE7E38 /* NSObjectRACAppKitBindingsSpec.m in Sources */,
				D07200251788C57200987F70 /* RACTestSchedulerSpec.m in Sources */,
			);
			runOnlyForDeploymentPostprocessing = 0;
		};
		88F440A7153DAC820097B4C3 /* Sources */ = {
			isa = PBXSourcesBuildPhase;
			buildActionMask = 2147483647;
			files = (
				27A887D11703DC6800040001 /* UIBarButtonItem+RACSupport.m in Sources */,
				8882D4601673B0450080E7CD /* RACBlockTrampoline.m in Sources */,
				D0BD34C9182B159500B324CB /* RACSignalGenerator.m in Sources */,
				88F440BA153DAD570097B4C3 /* RACCommand.m in Sources */,
				88F440BD153DAD5C0097B4C3 /* RACSignal.m in Sources */,
				88F440CF153DAD850097B4C3 /* NSObject+RACPropertySubscribing.m in Sources */,
				ACB0EAF31797DDD400942FFC /* UIAlertView+RACSupport.m in Sources */,
				88F440CE153DAD830097B4C3 /* NSObject+RACKVOWrapper.m in Sources */,
				88F440C1153DAD640097B4C3 /* RACReplaySubject.m in Sources */,
				88F440C0153DAD630097B4C3 /* RACSubject.m in Sources */,
				88F440C6153DAD6E0097B4C3 /* RACScopedDisposable.m in Sources */,
				88F440C3153DAD690097B4C3 /* RACBehaviorSubject.m in Sources */,
				D0EFDE0018598F7600C6FFEA /* RACAction.m in Sources */,
				88F440C9153DAD740097B4C3 /* RACUnit.m in Sources */,
				88F440CB153DAD780097B4C3 /* RACScheduler.m in Sources */,
				88F440CA153DAD760097B4C3 /* RACTuple.m in Sources */,
				88F440C5153DAD6C0097B4C3 /* RACDisposable.m in Sources */,
				D04F43E5186CCD92006ADA61 /* RACRemovalMutation.m in Sources */,
				D090768317FBEADE00EB087A /* NSURLConnection+RACSupport.m in Sources */,
				88F44263153DC2C70097B4C3 /* UIControl+RACSupport.m in Sources */,
				886F702C1551CF9D0045D68B /* RACGroupedSignal.m in Sources */,
				88F44267153DCAC50097B4C3 /* UITextField+RACSupport.m in Sources */,
				A1FCC27715666AA3008C9686 /* UITextView+RACSupport.m in Sources */,
				D03525D917E2FAAD0099CBAB /* RACSignalProvider.d in Sources */,
				A1FCC375156754A7008C9686 /* RACObjCRuntime.m in Sources */,
				D04F43FD186CD206006ADA61 /* RACSettingMutation.m in Sources */,
				A1FCC37B1567DED0008C9686 /* RACDelegateProxy.m in Sources */,
				D0DFBCCF15DD6D40009DADB3 /* RACBacktrace.m in Sources */,
				D0D910D115F915BD00AD2DDA /* RACSignal+Operations.m in Sources */,
				88FC735816114F9C00F8A774 /* RACSubscriptingAssignmentTrampoline.m in Sources */,
				CD11C6F418714CD0007C7CFD /* UITableViewHeaderFooterView+RACSignalSupport.m in Sources */,
				886CEAE5163DE942007632D1 /* NSObject+RACLifting.m in Sources */,
				887ACDAA165878A8009190AD /* NSInvocation+RACTypeParsing.m in Sources */,
				D0F64CB818769B1700E139B9 /* UITableView+RACSupport.m in Sources */,
				D0E9676E1641EF9C00FCFF06 /* NSArray+RACSupport.m in Sources */,
				6EA0AB421920F2F300A8F141 /* CADisplayLink+RACSupport.m in Sources */,
				D013A3E21807B7450072B6CE /* RACEmptySignal.m in Sources */,
				D0E967721641EF9C00FCFF06 /* NSDictionary+RACSupport.m in Sources */,
				D0E967761641EF9C00FCFF06 /* NSOrderedSet+RACSupport.m in Sources */,
				D0E9677A1641EF9C00FCFF06 /* NSSet+RACSupport.m in Sources */,
				D0E967821641EF9C00FCFF06 /* RACArraySequence.m in Sources */,
				D0E967861641EF9C00FCFF06 /* RACDynamicSequence.m in Sources */,
				D028DB88179E616700D1042F /* UITableViewCell+RACSupport.m in Sources */,
				BE527E9718636F7F006349E8 /* NSUserDefaults+RACSupport.m in Sources */,
				D0E9678A1641EF9C00FCFF06 /* RACEmptySequence.m in Sources */,
				D0E9678E1641EF9C00FCFF06 /* RACSequence.m in Sources */,
				D0E967921641EF9C00FCFF06 /* RACStringSequence.m in Sources */,
				D013A3F31807B9690072B6CE /* RACDynamicSignal.m in Sources */,
				3C163DE318FE843D001AA13E /* UIImagePickerController+RACSignalSupport.m in Sources */,
				D0D487041642550100DD7605 /* RACStream.m in Sources */,
				D013A3DA1807B5ED0072B6CE /* RACErrorSignal.m in Sources */,
				D0EE284E164D906B006954A4 /* RACSignalSequence.m in Sources */,
				881E86A51669304800667F7B /* RACCompoundDisposable.m in Sources */,
				881E87AF16695C5600667F7B /* RACQueueScheduler.m in Sources */,
				881E87B516695EDF00667F7B /* RACImmediateScheduler.m in Sources */,
				1668028017FE75F900C724B4 /* UICollectionReusableView+RACSupport.m in Sources */,
				5F45A888168CFA3E00B58A2B /* RACKVOChannel.m in Sources */,
				D028DB77179E53CB00D1042F /* RACSerialDisposable.m in Sources */,
				5F6FE8561692568A00A8D7A6 /* RACChannel.m in Sources */,
				88C5A027169246140045EF05 /* RACMulticastConnection.m in Sources */,
				5F9743FA1694A2460024EB82 /* RACEagerSequence.m in Sources */,
				D04F43ED186CCE02006ADA61 /* RACReplacementMutation.m in Sources */,
				5F773DED169B46670023069D /* NSEnumerator+RACSupport.m in Sources */,
				D077A170169B740200057BB1 /* RACEvent.m in Sources */,
				8837EA1916A5A33300FC3CDF /* RACKVOTrampoline.m in Sources */,
				6E58405D16F22F7800F588A6 /* NSObject+RACDeallocating.m in Sources */,
				880D7A5D16F7B351004A3361 /* NSObject+RACSelectorSignal.m in Sources */,
				D0105229189109D90004A983 /* UICollectionView+RACSupport.m in Sources */,
				D0307EE01731AAE100D83211 /* RACTupleSequence.m in Sources */,
				D07CD7191731BA3900DE2394 /* RACUnarySequence.m in Sources */,
				554D9E5E181064E200F21262 /* UIRefreshControl+RACSupport.m in Sources */,
				1EC06B18173CB04000365258 /* UIGestureRecognizer+RACSupport.m in Sources */,
				5FDC35061736F54700792E52 /* NSString+RACKeyPathUtilities.m in Sources */,
				D0D243BE1741FA13004359C6 /* NSObject+RACDescription.m in Sources */,
				5EE9A7941760D61300EAF5A2 /* UIButton+RACSupport.m in Sources */,
				D0BD34D7182B163E00B324CB /* RACDynamicSignalGenerator.m in Sources */,
				882D071F17615139009EDA69 /* RACTargetQueueScheduler.m in Sources */,
				D04F43DD186CCD50006ADA61 /* RACMinusMutation.m in Sources */,
				D0990600186E178A008912E8 /* NSIndexSet+RACSupport.m in Sources */,
				D0A318EB18285DDD00A99BAD /* RACLiveSubscriber.m in Sources */,
				557A4B5B177648C7008EF796 /* UIActionSheet+RACSupport.m in Sources */,
				D05F9D3817984EC000FD7982 /* EXTRuntimeExtensions.m in Sources */,
				D009307C1788AB7B00EE7E8B /* RACTestScheduler.m in Sources */,
				5F70B2B017AB1829009AEDF9 /* UIDatePicker+RACSupport.m in Sources */,
				5F70B2BF17AB1857009AEDF9 /* UISegmentedControl+RACSupport.m in Sources */,
				5F70B2C117AB1857009AEDF9 /* UISlider+RACSupport.m in Sources */,
				CDDDF977186958E00055A4B8 /* NSMapTable+RACSupport.m in Sources */,
				5F70B2C317AB1857009AEDF9 /* UIStepper+RACSupport.m in Sources */,
				5F70B2C517AB1857009AEDF9 /* UISwitch+RACSupport.m in Sources */,
				CD0C27431865734100C61F7A /* NSHashTable+RACSupport.m in Sources */,
				5F016DF717B10AA8002EEC69 /* UIControl+RACSupportPrivate.m in Sources */,
				D0F64CAF1876946C00E139B9 /* RACMoveMutation.m in Sources */,
				D013A3EA1807B7C30072B6CE /* RACReturnSignal.m in Sources */,
				D04F43CD186CCD09006ADA61 /* RACUnionMutation.m in Sources */,
				D020F3DC17F6A3E40092BED2 /* RACCompoundDisposableProvider.d in Sources */,
				D04F43D5186CCD30006ADA61 /* RACInsertionMutation.m in Sources */,
				7479F6E9186177D200575CDB /* RACIndexSetSequence.m in Sources */,
				55C39DE817F1EC6E006DC60C /* NSData+RACSupport.m in Sources */,
				55C39DE917F1EC6E006DC60C /* NSFileHandle+RACSupport.m in Sources */,
				55C39DEA17F1EC6E006DC60C /* NSNotificationCenter+RACSupport.m in Sources */,
				55C39DEB17F1EC6E006DC60C /* NSString+RACSupport.m in Sources */,
			);
			runOnlyForDeploymentPostprocessing = 0;
		};
		D05AD39017F2D56F0080895B /* Sources */ = {
			isa = PBXSourcesBuildPhase;
			buildActionMask = 2147483647;
			files = (
				D05AD3CF17F2DB100080895B /* NSInvocation+RACTypeParsing.m in Sources */,
				D05AD3F117F2DB4F0080895B /* RACDynamicSequence.m in Sources */,
				D05AD3F517F2DB4F0080895B /* RACSignalSequence.m in Sources */,
				D05AD3C217F2DB100080895B /* RACBlockTrampoline.m in Sources */,
				D05AD41917F2DB6A0080895B /* NSSet+RACSupport.m in Sources */,
				D090768417FBEADE00EB087A /* NSURLConnection+RACSupport.m in Sources */,
				D05AD3CE17F2DB100080895B /* NSObject+RACLifting.m in Sources */,
				D05AD3FE17F2DB5D0080895B /* RACQueueScheduler.m in Sources */,
				D05AD42517F2DB6E0080895B /* NSText+RACSupport.m in Sources */,
				D04F43CE186CCD09006ADA61 /* RACUnionMutation.m in Sources */,
				D070CBC517FB5E370017F121 /* RACCompoundDisposableProvider.d in Sources */,
				D05AD3F217F2DB4F0080895B /* RACEagerSequence.m in Sources */,
				D05AD3F617F2DB4F0080895B /* RACTupleSequence.m in Sources */,
				D05AD3E917F2DB230080895B /* RACSerialDisposable.m in Sources */,
				D05AD40E17F2DB6A0080895B /* NSEnumerator+RACSupport.m in Sources */,
				D05AD43217F2DBCA0080895B /* RACSignalProvider.d in Sources */,
				D05AD42D17F2DB840080895B /* RACKVOTrampoline.m in Sources */,
				D05AD3D517F2DB1D0080895B /* RACSignal+Operations.m in Sources */,
				BE527E9818636F7F006349E8 /* NSUserDefaults+RACSupport.m in Sources */,
				D05AD41317F2DB6A0080895B /* NSObject+RACDescription.m in Sources */,
				D05AD3CA17F2DB100080895B /* RACSubscriptingAssignmentTrampoline.m in Sources */,
				D05AD3E717F2DB230080895B /* RACCompoundDisposable.m in Sources */,
				D05AD3DD17F2DB1D0080895B /* RACSubject.m in Sources */,
				D013A3E31807B7450072B6CE /* RACEmptySignal.m in Sources */,
				D05AD3F417F2DB4F0080895B /* RACStringSequence.m in Sources */,
				D05AD40C17F2DB6A0080895B /* NSDictionary+RACSupport.m in Sources */,
				D04F43EE186CCE02006ADA61 /* RACReplacementMutation.m in Sources */,
				D05AD41F17F2DB6E0080895B /* NSControl+RACSupport.m in Sources */,
				D05AD41517F2DB6A0080895B /* NSObject+RACSelectorSignal.m in Sources */,
				D0990601186E178A008912E8 /* NSIndexSet+RACSupport.m in Sources */,
				D05AD3C817F2DB100080895B /* RACBacktrace.m in Sources */,
				D05AD41217F2DB6A0080895B /* NSNotificationCenter+RACSupport.m in Sources */,
				D05AD3D917F2DB1D0080895B /* RACMulticastConnection.m in Sources */,
				D05AD43117F2DB950080895B /* RACObjCRuntime.m in Sources */,
				D0F26EED1875359000E44470 /* NSTableView+RACSupport.m in Sources */,
				D05AD3DB17F2DB1D0080895B /* RACGroupedSignal.m in Sources */,
				D05AD3F017F2DB4F0080895B /* RACArraySequence.m in Sources */,
				D05AD3E517F2DB230080895B /* RACScopedDisposable.m in Sources */,
				D05AD42917F2DB840080895B /* RACKVOChannel.m in Sources */,
				D05AD42C17F2DB840080895B /* NSString+RACKeyPathUtilities.m in Sources */,
				D05AD42717F2DB840080895B /* RACChannel.m in Sources */,
				D0F64CB01876946C00E139B9 /* RACMoveMutation.m in Sources */,
				D05AD3FB17F2DB5D0080895B /* RACScheduler.m in Sources */,
				D05AD3EB17F2DB270080895B /* RACCommand.m in Sources */,
				D05AD3D117F2DB100080895B /* RACStream.m in Sources */,
				D05AD3F717F2DB4F0080895B /* RACUnarySequence.m in Sources */,
				D05AD3D317F2DB1D0080895B /* RACSignal.m in Sources */,
				D05AD42F17F2DB840080895B /* NSObject+RACPropertySubscribing.m in Sources */,
				CDDDF978186958E00055A4B8 /* NSMapTable+RACSupport.m in Sources */,
				D05AD3F317F2DB4F0080895B /* RACEmptySequence.m in Sources */,
				D05AD42317F2DB6E0080895B /* NSObject+RACAppKitBindings.m in Sources */,
				D05AD40817F2DB6A0080895B /* NSArray+RACSupport.m in Sources */,
				D05AD40017F2DB5D0080895B /* RACTargetQueueScheduler.m in Sources */,
				D0A318EC18285DDD00A99BAD /* RACLiveSubscriber.m in Sources */,
				D05AD41717F2DB6A0080895B /* NSOrderedSet+RACSupport.m in Sources */,
				D05AD40617F2DB5D0080895B /* RACTestScheduler.m in Sources */,
				D05AD3EF17F2DB4F0080895B /* RACSequence.m in Sources */,
				D04F43E6186CCD92006ADA61 /* RACRemovalMutation.m in Sources */,
				D04F43FE186CD206006ADA61 /* RACSettingMutation.m in Sources */,
				D013A3EB1807B7C30072B6CE /* RACReturnSignal.m in Sources */,
				CD0C27441865734100C61F7A /* NSHashTable+RACSupport.m in Sources */,
				D05AD3DF17F2DB1D0080895B /* RACReplaySubject.m in Sources */,
				D04F43D6186CCD30006ADA61 /* RACInsertionMutation.m in Sources */,
				D05AD3C417F2DB100080895B /* RACUnit.m in Sources */,
				D05AD41017F2DB6A0080895B /* NSFileHandle+RACSupport.m in Sources */,
				D05AD41D17F2DB6A0080895B /* NSString+RACSupport.m in Sources */,
				D05AD3E317F2DB230080895B /* RACDisposable.m in Sources */,
				D05AD40217F2DB5D0080895B /* RACImmediateScheduler.m in Sources */,
				D05AD3CC17F2DB100080895B /* NSObject+RACDeallocating.m in Sources */,
				D05AD40A17F2DB6A0080895B /* NSData+RACSupport.m in Sources */,
				D013A3DB1807B5ED0072B6CE /* RACErrorSignal.m in Sources */,
				7479F6EA186177D200575CDB /* RACIndexSetSequence.m in Sources */,
				D05AD42B17F2DB840080895B /* NSObject+RACKVOWrapper.m in Sources */,
				D0EFDE0118598F7600C6FFEA /* RACAction.m in Sources */,
				D05AD3E117F2DB1D0080895B /* RACBehaviorSubject.m in Sources */,
				D05AD3D717F2DB1D0080895B /* RACEvent.m in Sources */,
				D0BD34CA182B159500B324CB /* RACSignalGenerator.m in Sources */,
				D0BD34D8182B163E00B324CB /* RACDynamicSignalGenerator.m in Sources */,
				D04F43DE186CCD50006ADA61 /* RACMinusMutation.m in Sources */,
				D05AD3C617F2DB100080895B /* RACTuple.m in Sources */,
				D013A3F41807B9690072B6CE /* RACDynamicSignal.m in Sources */,
				D049804217F91F42001EE042 /* EXTRuntimeExtensions.m in Sources */,
			);
			runOnlyForDeploymentPostprocessing = 0;
		};
/* End PBXSourcesBuildPhase section */

/* Begin PBXTargetDependency section */
		1860F436177C91B500C7B3C9 /* PBXTargetDependency */ = {
			isa = PBXTargetDependency;
			target = 1860F411177C91B500C7B3C9 /* ReactiveCocoa-iOS-UIKitTestHost */;
			targetProxy = 1860F435177C91B500C7B3C9 /* PBXContainerItemProxy */;
		};
		88037FDB150564E9001A5B19 /* PBXTargetDependency */ = {
			isa = PBXTargetDependency;
			target = 88037F8215056328001A5B19 /* ReactiveCocoa */;
			targetProxy = 88037FDA150564E9001A5B19 /* PBXContainerItemProxy */;
		};
		D0ED9DB617501806003859A6 /* PBXTargetDependency */ = {
			isa = PBXTargetDependency;
			target = 88F440AA153DAC820097B4C3 /* ReactiveCocoa-iOS */;
			targetProxy = D0ED9DB517501806003859A6 /* PBXContainerItemProxy */;
		};
		D0F117C3179F0A91006CE68F /* PBXTargetDependency */ = {
			isa = PBXTargetDependency;
			target = 88F440AA153DAC820097B4C3 /* ReactiveCocoa-iOS */;
			targetProxy = D0F117C2179F0A91006CE68F /* PBXContainerItemProxy */;
		};
/* End PBXTargetDependency section */

/* Begin PBXVariantGroup section */
		1860F41C177C91B500C7B3C9 /* InfoPlist.strings */ = {
			isa = PBXVariantGroup;
			children = (
				1860F41D177C91B500C7B3C9 /* en */,
			);
			name = InfoPlist.strings;
			sourceTree = "<group>";
		};
		1860F43A177C91B500C7B3C9 /* InfoPlist.strings */ = {
			isa = PBXVariantGroup;
			children = (
				1860F43B177C91B500C7B3C9 /* en */,
			);
			name = InfoPlist.strings;
			sourceTree = "<group>";
		};
		88CDF7C815000FCE00163A9F /* InfoPlist.strings */ = {
			isa = PBXVariantGroup;
			children = (
				88CDF7C915000FCE00163A9F /* en */,
			);
			name = InfoPlist.strings;
			sourceTree = "<group>";
		};
		88CDF7E515000FCF00163A9F /* InfoPlist.strings */ = {
			isa = PBXVariantGroup;
			children = (
				88CDF7E615000FCF00163A9F /* en */,
			);
			name = InfoPlist.strings;
			sourceTree = "<group>";
		};
/* End PBXVariantGroup section */

/* Begin XCBuildConfiguration section */
		1860F440177C91B500C7B3C9 /* Debug */ = {
			isa = XCBuildConfiguration;
			baseConfigurationReference = D094E45D17775B1000906BF7 /* iOS-Application.xcconfig */;
			buildSettings = {
				FRAMEWORK_SEARCH_PATHS = (
					"\"$(SDKROOT)/Developer/Library/Frameworks\"",
					"\"$(DEVELOPER_LIBRARY_DIR)/Frameworks\"",
				);
				GCC_PREFIX_HEADER = "ReactiveCocoaTests/ReactiveCocoaTests-Prefix.pch";
				HEADER_SEARCH_PATHS = (
					"\"$(PROJECT_DIR)/../external/specta/src\"",
					"\"$(PROJECT_DIR)/../external/expecta/src\"/**",
					"$(inherited)",
				);
				INFOPLIST_FILE = "ReactiveCocoaTests/UIKit/UIKitTestHost/ReactiveCocoa-iOS-UIKitTestHost-Info.plist";
				OTHER_LDFLAGS = "-all_load";
				PRODUCT_NAME = "$(TARGET_NAME)";
				WRAPPER_EXTENSION = app;
			};
			name = Debug;
		};
		1860F441177C91B500C7B3C9 /* Test */ = {
			isa = XCBuildConfiguration;
			baseConfigurationReference = D094E45D17775B1000906BF7 /* iOS-Application.xcconfig */;
			buildSettings = {
				FRAMEWORK_SEARCH_PATHS = (
					"\"$(SDKROOT)/Developer/Library/Frameworks\"",
					"\"$(DEVELOPER_LIBRARY_DIR)/Frameworks\"",
				);
				GCC_PREFIX_HEADER = "ReactiveCocoaTests/ReactiveCocoaTests-Prefix.pch";
				HEADER_SEARCH_PATHS = (
					"\"$(PROJECT_DIR)/../external/specta/src\"",
					"\"$(PROJECT_DIR)/../external/expecta/src\"/**",
					"$(inherited)",
				);
				INFOPLIST_FILE = "ReactiveCocoaTests/UIKit/UIKitTestHost/ReactiveCocoa-iOS-UIKitTestHost-Info.plist";
				OTHER_LDFLAGS = "-all_load";
				PRODUCT_NAME = "$(TARGET_NAME)";
				WRAPPER_EXTENSION = app;
			};
			name = Test;
		};
		1860F442177C91B500C7B3C9 /* Release */ = {
			isa = XCBuildConfiguration;
			baseConfigurationReference = D094E45D17775B1000906BF7 /* iOS-Application.xcconfig */;
			buildSettings = {
				FRAMEWORK_SEARCH_PATHS = (
					"\"$(SDKROOT)/Developer/Library/Frameworks\"",
					"\"$(DEVELOPER_LIBRARY_DIR)/Frameworks\"",
				);
				GCC_PREFIX_HEADER = "ReactiveCocoaTests/ReactiveCocoaTests-Prefix.pch";
				HEADER_SEARCH_PATHS = (
					"\"$(PROJECT_DIR)/../external/specta/src\"",
					"\"$(PROJECT_DIR)/../external/expecta/src\"/**",
					"$(inherited)",
				);
				INFOPLIST_FILE = "ReactiveCocoaTests/UIKit/UIKitTestHost/ReactiveCocoa-iOS-UIKitTestHost-Info.plist";
				OTHER_LDFLAGS = "-all_load";
				PRODUCT_NAME = "$(TARGET_NAME)";
				WRAPPER_EXTENSION = app;
			};
			name = Release;
		};
		1860F443177C91B500C7B3C9 /* Profile */ = {
			isa = XCBuildConfiguration;
			baseConfigurationReference = D094E45D17775B1000906BF7 /* iOS-Application.xcconfig */;
			buildSettings = {
				FRAMEWORK_SEARCH_PATHS = (
					"\"$(SDKROOT)/Developer/Library/Frameworks\"",
					"\"$(DEVELOPER_LIBRARY_DIR)/Frameworks\"",
				);
				GCC_PREFIX_HEADER = "ReactiveCocoaTests/ReactiveCocoaTests-Prefix.pch";
				HEADER_SEARCH_PATHS = (
					"\"$(PROJECT_DIR)/../external/specta/src\"",
					"\"$(PROJECT_DIR)/../external/expecta/src\"/**",
					"$(inherited)",
				);
				INFOPLIST_FILE = "ReactiveCocoaTests/UIKit/UIKitTestHost/ReactiveCocoa-iOS-UIKitTestHost-Info.plist";
				OTHER_LDFLAGS = "-all_load";
				PRODUCT_NAME = "$(TARGET_NAME)";
				WRAPPER_EXTENSION = app;
			};
			name = Profile;
		};
		1860F444177C91B500C7B3C9 /* Debug */ = {
			isa = XCBuildConfiguration;
			baseConfigurationReference = D094E45D17775B1000906BF7 /* iOS-Application.xcconfig */;
			buildSettings = {
				BUNDLE_LOADER = "$(BUILT_PRODUCTS_DIR)/ReactiveCocoa-iOS-UIKitTestHost.app/ReactiveCocoa-iOS-UIKitTestHost";
				CLANG_CXX_LANGUAGE_STANDARD = "gnu++0x";
				CLANG_CXX_LIBRARY = "libc++";
				FRAMEWORK_SEARCH_PATHS = (
					"\"$(SDKROOT)/Developer/Library/Frameworks\"",
					"\"$(DEVELOPER_LIBRARY_DIR)/Frameworks\"",
				);
				GCC_C_LANGUAGE_STANDARD = gnu99;
				GCC_PREFIX_HEADER = "ReactiveCocoaTests/ReactiveCocoaTests-Prefix.pch";
				HEADER_SEARCH_PATHS = (
					"\"$(PROJECT_DIR)/../external/specta/src\"",
					"\"$(PROJECT_DIR)/../external/expecta/src\"/**",
					"$(inherited)",
					"\"$(SDKROOT)/Developer/Library/Frameworks\"",
					"\"$(DEVELOPER_LIBRARY_DIR)/Frameworks\"\n\n//:configuration",
				);
				INFOPLIST_FILE = "ReactiveCocoaTests/UIKit/UIKitTests/ReactiveCocoa-iOS-UIKitTestHostTests-Info.plist";
				ONLY_ACTIVE_ARCH = YES;
				OTHER_LDFLAGS = "-all_load";
				PRODUCT_NAME = "$(TARGET_NAME)";
				TEST_HOST = "$(BUNDLE_LOADER)";
				WRAPPER_EXTENSION = octest;
			};
			name = Debug;
		};
		1860F445177C91B500C7B3C9 /* Test */ = {
			isa = XCBuildConfiguration;
			baseConfigurationReference = D094E45D17775B1000906BF7 /* iOS-Application.xcconfig */;
			buildSettings = {
				BUNDLE_LOADER = "$(BUILT_PRODUCTS_DIR)/ReactiveCocoa-iOS-UIKitTestHost.app/ReactiveCocoa-iOS-UIKitTestHost";
				CLANG_CXX_LANGUAGE_STANDARD = "gnu++0x";
				CLANG_CXX_LIBRARY = "libc++";
				FRAMEWORK_SEARCH_PATHS = (
					"\"$(SDKROOT)/Developer/Library/Frameworks\"",
					"\"$(DEVELOPER_LIBRARY_DIR)/Frameworks\"",
				);
				GCC_C_LANGUAGE_STANDARD = gnu99;
				GCC_PREFIX_HEADER = "ReactiveCocoaTests/ReactiveCocoaTests-Prefix.pch";
				HEADER_SEARCH_PATHS = (
					"\"$(PROJECT_DIR)/../external/specta/src\"",
					"\"$(PROJECT_DIR)/../external/expecta/src\"/**",
					"$(inherited)",
					"\"$(SDKROOT)/Developer/Library/Frameworks\"",
					"\"$(DEVELOPER_LIBRARY_DIR)/Frameworks\"\n\n//:configuration",
				);
				INFOPLIST_FILE = "ReactiveCocoaTests/UIKit/UIKitTests/ReactiveCocoa-iOS-UIKitTestHostTests-Info.plist";
				ONLY_ACTIVE_ARCH = YES;
				OTHER_LDFLAGS = "-all_load";
				PRODUCT_NAME = "$(TARGET_NAME)";
				TEST_HOST = "$(BUNDLE_LOADER)";
				WRAPPER_EXTENSION = octest;
			};
			name = Test;
		};
		1860F446177C91B500C7B3C9 /* Release */ = {
			isa = XCBuildConfiguration;
			baseConfigurationReference = D094E45D17775B1000906BF7 /* iOS-Application.xcconfig */;
			buildSettings = {
				BUNDLE_LOADER = "$(BUILT_PRODUCTS_DIR)/ReactiveCocoa-iOS-UIKitTestHost.app/ReactiveCocoa-iOS-UIKitTestHost";
				CLANG_CXX_LANGUAGE_STANDARD = "gnu++0x";
				CLANG_CXX_LIBRARY = "libc++";
				FRAMEWORK_SEARCH_PATHS = (
					"\"$(SDKROOT)/Developer/Library/Frameworks\"",
					"\"$(DEVELOPER_LIBRARY_DIR)/Frameworks\"",
				);
				GCC_C_LANGUAGE_STANDARD = gnu99;
				GCC_PREFIX_HEADER = "ReactiveCocoaTests/ReactiveCocoaTests-Prefix.pch";
				HEADER_SEARCH_PATHS = (
					"\"$(PROJECT_DIR)/../external/specta/src\"",
					"\"$(PROJECT_DIR)/../external/expecta/src\"/**",
					"$(inherited)",
					"\"$(SDKROOT)/Developer/Library/Frameworks\"",
					"\"$(DEVELOPER_LIBRARY_DIR)/Frameworks\"\n\n//:configuration",
				);
				INFOPLIST_FILE = "ReactiveCocoaTests/UIKit/UIKitTests/ReactiveCocoa-iOS-UIKitTestHostTests-Info.plist";
				OTHER_LDFLAGS = "-all_load";
				PRODUCT_NAME = "$(TARGET_NAME)";
				TEST_HOST = "$(BUNDLE_LOADER)";
				WRAPPER_EXTENSION = octest;
			};
			name = Release;
		};
		1860F447177C91B500C7B3C9 /* Profile */ = {
			isa = XCBuildConfiguration;
			baseConfigurationReference = D094E45D17775B1000906BF7 /* iOS-Application.xcconfig */;
			buildSettings = {
				BUNDLE_LOADER = "$(BUILT_PRODUCTS_DIR)/ReactiveCocoa-iOS-UIKitTestHost.app/ReactiveCocoa-iOS-UIKitTestHost";
				CLANG_CXX_LANGUAGE_STANDARD = "gnu++0x";
				CLANG_CXX_LIBRARY = "libc++";
				FRAMEWORK_SEARCH_PATHS = (
					"\"$(SDKROOT)/Developer/Library/Frameworks\"",
					"\"$(DEVELOPER_LIBRARY_DIR)/Frameworks\"",
				);
				GCC_C_LANGUAGE_STANDARD = gnu99;
				GCC_PREFIX_HEADER = "ReactiveCocoaTests/ReactiveCocoaTests-Prefix.pch";
				HEADER_SEARCH_PATHS = (
					"\"$(PROJECT_DIR)/../external/specta/src\"",
					"\"$(PROJECT_DIR)/../external/expecta/src\"/**",
					"$(inherited)",
					"\"$(SDKROOT)/Developer/Library/Frameworks\"",
					"\"$(DEVELOPER_LIBRARY_DIR)/Frameworks\"\n\n//:configuration",
				);
				INFOPLIST_FILE = "ReactiveCocoaTests/UIKit/UIKitTests/ReactiveCocoa-iOS-UIKitTestHostTests-Info.plist";
				OTHER_LDFLAGS = "-all_load";
				PRODUCT_NAME = "$(TARGET_NAME)";
				TEST_HOST = "$(BUNDLE_LOADER)";
				WRAPPER_EXTENSION = octest;
			};
			name = Profile;
		};
		5FAF5233174D4C2000CAC810 /* Debug */ = {
			isa = XCBuildConfiguration;
			baseConfigurationReference = D094E45D17775B1000906BF7 /* iOS-Application.xcconfig */;
			buildSettings = {
				FRAMEWORK_SEARCH_PATHS = (
					"\"$(SDKROOT)/Developer/Library/Frameworks\"",
					"\"$(DEVELOPER_LIBRARY_DIR)/Frameworks\"",
				);
				GCC_PREFIX_HEADER = "ReactiveCocoaTests/ReactiveCocoaTests-Prefix.pch";
				HEADER_SEARCH_PATHS = (
					"\"$(PROJECT_DIR)/../external/specta/src\"",
					"\"$(PROJECT_DIR)/../external/expecta/src\"/**",
					"$(inherited)",
				);
				INFOPLIST_FILE = "ReactiveCocoaTests/ReactiveCocoaTests-Info.plist";
				OTHER_LDFLAGS = "-ObjC";
				PRODUCT_NAME = "$(TARGET_NAME)";
				WRAPPER_EXTENSION = octest;
			};
			name = Debug;
		};
		5FAF5234174D4C2000CAC810 /* Test */ = {
			isa = XCBuildConfiguration;
			baseConfigurationReference = D094E45D17775B1000906BF7 /* iOS-Application.xcconfig */;
			buildSettings = {
				FRAMEWORK_SEARCH_PATHS = (
					"\"$(SDKROOT)/Developer/Library/Frameworks\"",
					"\"$(DEVELOPER_LIBRARY_DIR)/Frameworks\"",
				);
				GCC_PREFIX_HEADER = "ReactiveCocoaTests/ReactiveCocoaTests-Prefix.pch";
				HEADER_SEARCH_PATHS = (
					"\"$(PROJECT_DIR)/../external/specta/src\"",
					"\"$(PROJECT_DIR)/../external/expecta/src\"/**",
					"$(inherited)",
				);
				INFOPLIST_FILE = "ReactiveCocoaTests/ReactiveCocoaTests-Info.plist";
				OTHER_LDFLAGS = "-ObjC";
				PRODUCT_NAME = "$(TARGET_NAME)";
				WRAPPER_EXTENSION = octest;
			};
			name = Test;
		};
		5FAF5235174D4C2000CAC810 /* Release */ = {
			isa = XCBuildConfiguration;
			baseConfigurationReference = D094E45D17775B1000906BF7 /* iOS-Application.xcconfig */;
			buildSettings = {
				FRAMEWORK_SEARCH_PATHS = (
					"\"$(SDKROOT)/Developer/Library/Frameworks\"",
					"\"$(DEVELOPER_LIBRARY_DIR)/Frameworks\"",
				);
				GCC_PREFIX_HEADER = "ReactiveCocoaTests/ReactiveCocoaTests-Prefix.pch";
				HEADER_SEARCH_PATHS = (
					"\"$(PROJECT_DIR)/../external/specta/src\"",
					"\"$(PROJECT_DIR)/../external/expecta/src\"/**",
					"$(inherited)",
				);
				INFOPLIST_FILE = "ReactiveCocoaTests/ReactiveCocoaTests-Info.plist";
				OTHER_LDFLAGS = "-ObjC";
				PRODUCT_NAME = "$(TARGET_NAME)";
				WRAPPER_EXTENSION = octest;
			};
			name = Release;
		};
		5FAF5236174D4C2000CAC810 /* Profile */ = {
			isa = XCBuildConfiguration;
			baseConfigurationReference = D094E45D17775B1000906BF7 /* iOS-Application.xcconfig */;
			buildSettings = {
				FRAMEWORK_SEARCH_PATHS = (
					"\"$(SDKROOT)/Developer/Library/Frameworks\"",
					"\"$(DEVELOPER_LIBRARY_DIR)/Frameworks\"",
				);
				GCC_PREFIX_HEADER = "ReactiveCocoaTests/ReactiveCocoaTests-Prefix.pch";
				HEADER_SEARCH_PATHS = (
					"\"$(PROJECT_DIR)/../external/specta/src\"",
					"\"$(PROJECT_DIR)/../external/expecta/src\"/**",
					"$(inherited)",
				);
				INFOPLIST_FILE = "ReactiveCocoaTests/ReactiveCocoaTests-Info.plist";
				OTHER_LDFLAGS = "-ObjC";
				PRODUCT_NAME = "$(TARGET_NAME)";
				WRAPPER_EXTENSION = octest;
			};
			name = Profile;
		};
		88037F9015056328001A5B19 /* Debug */ = {
			isa = XCBuildConfiguration;
			baseConfigurationReference = D094E46417775B1000906BF7 /* Mac-Framework.xcconfig */;
			buildSettings = {
				DYLIB_COMPATIBILITY_VERSION = 1;
				DYLIB_CURRENT_VERSION = 1;
				FRAMEWORK_VERSION = A;
				GCC_PREFIX_HEADER = "ReactiveCocoa/ReactiveCocoa-Prefix.pch";
				INFOPLIST_FILE = "ReactiveCocoa/ReactiveCocoa-Info.plist";
				PRODUCT_NAME = "$(TARGET_NAME)";
				WRAPPER_EXTENSION = framework;
			};
			name = Debug;
		};
		88037F9115056328001A5B19 /* Release */ = {
			isa = XCBuildConfiguration;
			baseConfigurationReference = D094E46417775B1000906BF7 /* Mac-Framework.xcconfig */;
			buildSettings = {
				DYLIB_COMPATIBILITY_VERSION = 1;
				DYLIB_CURRENT_VERSION = 1;
				FRAMEWORK_VERSION = A;
				GCC_PREFIX_HEADER = "ReactiveCocoa/ReactiveCocoa-Prefix.pch";
				INFOPLIST_FILE = "ReactiveCocoa/ReactiveCocoa-Info.plist";
				PRODUCT_NAME = "$(TARGET_NAME)";
				WRAPPER_EXTENSION = framework;
			};
			name = Release;
		};
		88997CAA1728912B00C569A6 /* Test */ = {
			isa = XCBuildConfiguration;
			baseConfigurationReference = D094E45817775B1000906BF7 /* Test.xcconfig */;
			buildSettings = {
				CLANG_WARN_IMPLICIT_SIGN_CONVERSION = YES;
				GCC_OPTIMIZATION_LEVEL = fast;
				GCC_WARN_ABOUT_MISSING_NEWLINE = YES;
				GCC_WARN_STRICT_SELECTOR_MATCH = YES;
				GCC_WARN_UNDECLARED_SELECTOR = YES;
				IPHONEOS_DEPLOYMENT_TARGET = 6.0;
				MACOSX_DEPLOYMENT_TARGET = 10.8;
				SDKROOT = macosx;
				TARGETED_DEVICE_FAMILY = "1,2";
				VALID_ARCHS = x86_64;
				WARNING_CFLAGS = (
					"-Werror",
					"-Wall",
				);
			};
			name = Test;
		};
		88997CAB1728912B00C569A6 /* Test */ = {
			isa = XCBuildConfiguration;
			baseConfigurationReference = D094E46417775B1000906BF7 /* Mac-Framework.xcconfig */;
			buildSettings = {
				DYLIB_COMPATIBILITY_VERSION = 1;
				DYLIB_CURRENT_VERSION = 1;
				FRAMEWORK_VERSION = A;
				GCC_PREFIX_HEADER = "ReactiveCocoa/ReactiveCocoa-Prefix.pch";
				INFOPLIST_FILE = "ReactiveCocoa/ReactiveCocoa-Info.plist";
				PRODUCT_NAME = "$(TARGET_NAME)";
				WRAPPER_EXTENSION = framework;
			};
			name = Test;
		};
		88997CAC1728912B00C569A6 /* Test */ = {
			isa = XCBuildConfiguration;
			baseConfigurationReference = D094E45F17775B1000906BF7 /* iOS-StaticLibrary.xcconfig */;
			buildSettings = {
				GCC_PREFIX_HEADER = "ReactiveCocoa/ReactiveCocoa-Prefix.pch";
				PRODUCT_NAME = "$(TARGET_NAME)";
				PUBLIC_HEADERS_FOLDER_PATH = include/ReactiveCocoa;
			};
			name = Test;
		};
		88997CAD1728912B00C569A6 /* Test */ = {
			isa = XCBuildConfiguration;
			baseConfigurationReference = D094E46117775B1000906BF7 /* Mac-Application.xcconfig */;
			buildSettings = {
				FRAMEWORK_SEARCH_PATHS = "$(DEVELOPER_LIBRARY_DIR)/Frameworks";
				GCC_PREFIX_HEADER = "ReactiveCocoaTests/ReactiveCocoaTests-Prefix.pch";
				HEADER_SEARCH_PATHS = (
					"\"$(PROJECT_DIR)/../external/specta/src\"",
					"\"$(PROJECT_DIR)/../external/expecta/src\"/**",
				);
				INFOPLIST_FILE = "ReactiveCocoaTests/ReactiveCocoaTests-Info.plist";
				OTHER_LDFLAGS = "-ObjC";
				PRODUCT_NAME = ReactiveCocoaTests;
				VALID_ARCHS = x86_64;
				WRAPPER_EXTENSION = octest;
			};
			name = Test;
		};
		88CDF7EB15000FCF00163A9F /* Debug */ = {
			isa = XCBuildConfiguration;
			baseConfigurationReference = D094E45517775B1000906BF7 /* Debug.xcconfig */;
			buildSettings = {
				CLANG_WARN_IMPLICIT_SIGN_CONVERSION = YES;
				GCC_WARN_ABOUT_MISSING_NEWLINE = YES;
				GCC_WARN_STRICT_SELECTOR_MATCH = YES;
				GCC_WARN_UNDECLARED_SELECTOR = YES;
				IPHONEOS_DEPLOYMENT_TARGET = 6.0;
				MACOSX_DEPLOYMENT_TARGET = 10.8;
				SDKROOT = macosx;
				TARGETED_DEVICE_FAMILY = "1,2";
				VALID_ARCHS = x86_64;
				WARNING_CFLAGS = (
					"-Werror",
					"-Wall",
				);
			};
			name = Debug;
		};
		88CDF7EC15000FCF00163A9F /* Release */ = {
			isa = XCBuildConfiguration;
			baseConfigurationReference = D094E45717775B1000906BF7 /* Release.xcconfig */;
			buildSettings = {
				CLANG_WARN_IMPLICIT_SIGN_CONVERSION = YES;
				GCC_WARN_ABOUT_MISSING_NEWLINE = YES;
				GCC_WARN_STRICT_SELECTOR_MATCH = YES;
				GCC_WARN_UNDECLARED_SELECTOR = YES;
				IPHONEOS_DEPLOYMENT_TARGET = 6.0;
				MACOSX_DEPLOYMENT_TARGET = 10.8;
				SDKROOT = macosx;
				TARGETED_DEVICE_FAMILY = "1,2";
				VALID_ARCHS = x86_64;
				WARNING_CFLAGS = (
					"-Werror",
					"-Wall",
				);
			};
			name = Release;
		};
		88CDF7F115000FCF00163A9F /* Debug */ = {
			isa = XCBuildConfiguration;
			baseConfigurationReference = D094E46117775B1000906BF7 /* Mac-Application.xcconfig */;
			buildSettings = {
				FRAMEWORK_SEARCH_PATHS = "$(DEVELOPER_LIBRARY_DIR)/Frameworks";
				GCC_PREFIX_HEADER = "ReactiveCocoaTests/ReactiveCocoaTests-Prefix.pch";
				HEADER_SEARCH_PATHS = (
					"\"$(PROJECT_DIR)/../external/specta/src\"",
					"\"$(PROJECT_DIR)/../external/expecta/src\"/**",
				);
				INFOPLIST_FILE = "ReactiveCocoaTests/ReactiveCocoaTests-Info.plist";
				OTHER_LDFLAGS = "-ObjC";
				PRODUCT_NAME = ReactiveCocoaTests;
				VALID_ARCHS = x86_64;
				WRAPPER_EXTENSION = octest;
			};
			name = Debug;
		};
		88CDF7F215000FCF00163A9F /* Release */ = {
			isa = XCBuildConfiguration;
			baseConfigurationReference = D094E46117775B1000906BF7 /* Mac-Application.xcconfig */;
			buildSettings = {
				FRAMEWORK_SEARCH_PATHS = "$(DEVELOPER_LIBRARY_DIR)/Frameworks";
				GCC_PREFIX_HEADER = "ReactiveCocoaTests/ReactiveCocoaTests-Prefix.pch";
				HEADER_SEARCH_PATHS = (
					"\"$(PROJECT_DIR)/../external/specta/src\"",
					"\"$(PROJECT_DIR)/../external/expecta/src\"/**",
				);
				INFOPLIST_FILE = "ReactiveCocoaTests/ReactiveCocoaTests-Info.plist";
				OTHER_LDFLAGS = "-ObjC";
				PRODUCT_NAME = ReactiveCocoaTests;
				VALID_ARCHS = x86_64;
				WRAPPER_EXTENSION = octest;
			};
			name = Release;
		};
		88F440B4153DAC820097B4C3 /* Debug */ = {
			isa = XCBuildConfiguration;
			baseConfigurationReference = D094E45F17775B1000906BF7 /* iOS-StaticLibrary.xcconfig */;
			buildSettings = {
				GCC_PREFIX_HEADER = "ReactiveCocoa/ReactiveCocoa-Prefix.pch";
				PRODUCT_NAME = "$(TARGET_NAME)";
				PUBLIC_HEADERS_FOLDER_PATH = include/ReactiveCocoa;
			};
			name = Debug;
		};
		88F440B5153DAC820097B4C3 /* Release */ = {
			isa = XCBuildConfiguration;
			baseConfigurationReference = D094E45F17775B1000906BF7 /* iOS-StaticLibrary.xcconfig */;
			buildSettings = {
				GCC_PREFIX_HEADER = "ReactiveCocoa/ReactiveCocoa-Prefix.pch";
				PRODUCT_NAME = "$(TARGET_NAME)";
				PUBLIC_HEADERS_FOLDER_PATH = include/ReactiveCocoa;
			};
			name = Release;
		};
		D05AD3B117F2D5710080895B /* Debug */ = {
			isa = XCBuildConfiguration;
			baseConfigurationReference = D094E46517775B1000906BF7 /* Mac-StaticLibrary.xcconfig */;
			buildSettings = {
				CLANG_CXX_LANGUAGE_STANDARD = "gnu++0x";
				CLANG_CXX_LIBRARY = "libc++";
				GCC_PREFIX_HEADER = "ReactiveCocoa/ReactiveCocoa-Prefix.pch";
				PRODUCT_NAME = "$(TARGET_NAME)";
				PUBLIC_HEADERS_FOLDER_PATH = include/ReactiveCocoa;
			};
			name = Debug;
		};
		D05AD3B217F2D5710080895B /* Test */ = {
			isa = XCBuildConfiguration;
			baseConfigurationReference = D094E46517775B1000906BF7 /* Mac-StaticLibrary.xcconfig */;
			buildSettings = {
				CLANG_CXX_LANGUAGE_STANDARD = "gnu++0x";
				CLANG_CXX_LIBRARY = "libc++";
				GCC_PREFIX_HEADER = "ReactiveCocoa/ReactiveCocoa-Prefix.pch";
				PRODUCT_NAME = "$(TARGET_NAME)";
				PUBLIC_HEADERS_FOLDER_PATH = include/ReactiveCocoa;
			};
			name = Test;
		};
		D05AD3B317F2D5710080895B /* Release */ = {
			isa = XCBuildConfiguration;
			baseConfigurationReference = D094E46517775B1000906BF7 /* Mac-StaticLibrary.xcconfig */;
			buildSettings = {
				CLANG_CXX_LANGUAGE_STANDARD = "gnu++0x";
				CLANG_CXX_LIBRARY = "libc++";
				GCC_PREFIX_HEADER = "ReactiveCocoa/ReactiveCocoa-Prefix.pch";
				PRODUCT_NAME = "$(TARGET_NAME)";
				PUBLIC_HEADERS_FOLDER_PATH = include/ReactiveCocoa;
			};
			name = Release;
		};
		D05AD3B417F2D5710080895B /* Profile */ = {
			isa = XCBuildConfiguration;
			baseConfigurationReference = D094E46517775B1000906BF7 /* Mac-StaticLibrary.xcconfig */;
			buildSettings = {
				CLANG_CXX_LANGUAGE_STANDARD = "gnu++0x";
				CLANG_CXX_LIBRARY = "libc++";
				GCC_PREFIX_HEADER = "ReactiveCocoa/ReactiveCocoa-Prefix.pch";
				PRODUCT_NAME = "$(TARGET_NAME)";
				PUBLIC_HEADERS_FOLDER_PATH = include/ReactiveCocoa;
			};
			name = Profile;
		};
		D095BDD115CB2F9D00E9BB13 /* Profile */ = {
			isa = XCBuildConfiguration;
			baseConfigurationReference = D094E45617775B1000906BF7 /* Profile.xcconfig */;
			buildSettings = {
				CLANG_WARN_IMPLICIT_SIGN_CONVERSION = YES;
				GCC_WARN_ABOUT_MISSING_NEWLINE = YES;
				GCC_WARN_STRICT_SELECTOR_MATCH = YES;
				GCC_WARN_UNDECLARED_SELECTOR = YES;
				IPHONEOS_DEPLOYMENT_TARGET = 6.0;
				MACOSX_DEPLOYMENT_TARGET = 10.8;
				SDKROOT = macosx;
				TARGETED_DEVICE_FAMILY = "1,2";
				VALID_ARCHS = x86_64;
				WARNING_CFLAGS = (
					"-Werror",
					"-Wall",
				);
			};
			name = Profile;
		};
		D095BDD215CB2F9D00E9BB13 /* Profile */ = {
			isa = XCBuildConfiguration;
			baseConfigurationReference = D094E46417775B1000906BF7 /* Mac-Framework.xcconfig */;
			buildSettings = {
				DYLIB_COMPATIBILITY_VERSION = 1;
				DYLIB_CURRENT_VERSION = 1;
				FRAMEWORK_VERSION = A;
				GCC_PREFIX_HEADER = "ReactiveCocoa/ReactiveCocoa-Prefix.pch";
				INFOPLIST_FILE = "ReactiveCocoa/ReactiveCocoa-Info.plist";
				PRODUCT_NAME = "$(TARGET_NAME)";
				WRAPPER_EXTENSION = framework;
			};
			name = Profile;
		};
		D095BDD315CB2F9D00E9BB13 /* Profile */ = {
			isa = XCBuildConfiguration;
			baseConfigurationReference = D094E45F17775B1000906BF7 /* iOS-StaticLibrary.xcconfig */;
			buildSettings = {
				GCC_PREFIX_HEADER = "ReactiveCocoa/ReactiveCocoa-Prefix.pch";
				PRODUCT_NAME = "$(TARGET_NAME)";
				PUBLIC_HEADERS_FOLDER_PATH = include/ReactiveCocoa;
			};
			name = Profile;
		};
		D095BDD415CB2F9D00E9BB13 /* Profile */ = {
			isa = XCBuildConfiguration;
			baseConfigurationReference = D094E46117775B1000906BF7 /* Mac-Application.xcconfig */;
			buildSettings = {
				FRAMEWORK_SEARCH_PATHS = "$(DEVELOPER_LIBRARY_DIR)/Frameworks";
				GCC_PREFIX_HEADER = "ReactiveCocoaTests/ReactiveCocoaTests-Prefix.pch";
				HEADER_SEARCH_PATHS = (
					"\"$(PROJECT_DIR)/../external/specta/src\"",
					"\"$(PROJECT_DIR)/../external/expecta/src\"/**",
				);
				INFOPLIST_FILE = "ReactiveCocoaTests/ReactiveCocoaTests-Info.plist";
				OTHER_LDFLAGS = "-ObjC";
				PRODUCT_NAME = ReactiveCocoaTests;
				VALID_ARCHS = x86_64;
				WRAPPER_EXTENSION = octest;
			};
			name = Profile;
		};
/* End XCBuildConfiguration section */

/* Begin XCConfigurationList section */
		1860F44C177C91B500C7B3C9 /* Build configuration list for PBXNativeTarget "ReactiveCocoa-iOS-UIKitTestHost" */ = {
			isa = XCConfigurationList;
			buildConfigurations = (
				1860F440177C91B500C7B3C9 /* Debug */,
				1860F441177C91B500C7B3C9 /* Test */,
				1860F442177C91B500C7B3C9 /* Release */,
				1860F443177C91B500C7B3C9 /* Profile */,
			);
			defaultConfigurationIsVisible = 0;
			defaultConfigurationName = Release;
		};
		1860F44D177C91B500C7B3C9 /* Build configuration list for PBXNativeTarget "ReactiveCocoa-iOS-UIKitTestHostTests" */ = {
			isa = XCConfigurationList;
			buildConfigurations = (
				1860F444177C91B500C7B3C9 /* Debug */,
				1860F445177C91B500C7B3C9 /* Test */,
				1860F446177C91B500C7B3C9 /* Release */,
				1860F447177C91B500C7B3C9 /* Profile */,
			);
			defaultConfigurationIsVisible = 0;
			defaultConfigurationName = Release;
		};
		5FAF523D174D4C2000CAC810 /* Build configuration list for PBXNativeTarget "ReactiveCocoaTests-iOS" */ = {
			isa = XCConfigurationList;
			buildConfigurations = (
				5FAF5233174D4C2000CAC810 /* Debug */,
				5FAF5234174D4C2000CAC810 /* Test */,
				5FAF5235174D4C2000CAC810 /* Release */,
				5FAF5236174D4C2000CAC810 /* Profile */,
			);
			defaultConfigurationIsVisible = 0;
			defaultConfigurationName = Release;
		};
		88037F8F15056328001A5B19 /* Build configuration list for PBXNativeTarget "ReactiveCocoa" */ = {
			isa = XCConfigurationList;
			buildConfigurations = (
				88037F9015056328001A5B19 /* Debug */,
				88997CAB1728912B00C569A6 /* Test */,
				88037F9115056328001A5B19 /* Release */,
				D095BDD215CB2F9D00E9BB13 /* Profile */,
			);
			defaultConfigurationIsVisible = 0;
			defaultConfigurationName = Release;
		};
		88CDF7B515000FCE00163A9F /* Build configuration list for PBXProject "ReactiveCocoa" */ = {
			isa = XCConfigurationList;
			buildConfigurations = (
				88CDF7EB15000FCF00163A9F /* Debug */,
				88997CAA1728912B00C569A6 /* Test */,
				88CDF7EC15000FCF00163A9F /* Release */,
				D095BDD115CB2F9D00E9BB13 /* Profile */,
			);
			defaultConfigurationIsVisible = 0;
			defaultConfigurationName = Release;
		};
		88CDF7F015000FCF00163A9F /* Build configuration list for PBXNativeTarget "ReactiveCocoaTests" */ = {
			isa = XCConfigurationList;
			buildConfigurations = (
				88CDF7F115000FCF00163A9F /* Debug */,
				88997CAD1728912B00C569A6 /* Test */,
				88CDF7F215000FCF00163A9F /* Release */,
				D095BDD415CB2F9D00E9BB13 /* Profile */,
			);
			defaultConfigurationIsVisible = 0;
			defaultConfigurationName = Release;
		};
		88F440B3153DAC820097B4C3 /* Build configuration list for PBXNativeTarget "ReactiveCocoa-iOS" */ = {
			isa = XCConfigurationList;
			buildConfigurations = (
				88F440B4153DAC820097B4C3 /* Debug */,
				88997CAC1728912B00C569A6 /* Test */,
				88F440B5153DAC820097B4C3 /* Release */,
				D095BDD315CB2F9D00E9BB13 /* Profile */,
			);
			defaultConfigurationIsVisible = 0;
			defaultConfigurationName = Release;
		};
		D05AD3BD17F2D5710080895B /* Build configuration list for PBXNativeTarget "ReactiveCocoa-Mac" */ = {
			isa = XCConfigurationList;
			buildConfigurations = (
				D05AD3B117F2D5710080895B /* Debug */,
				D05AD3B217F2D5710080895B /* Test */,
				D05AD3B317F2D5710080895B /* Release */,
				D05AD3B417F2D5710080895B /* Profile */,
			);
			defaultConfigurationIsVisible = 0;
			defaultConfigurationName = Release;
		};
/* End XCConfigurationList section */
	};
	rootObject = 88CDF7B215000FCE00163A9F /* Project object */;
}<|MERGE_RESOLUTION|>--- conflicted
+++ resolved
@@ -26,12 +26,19 @@
 		1860F44F177C958300C7B3C9 /* UITextFieldRACSupportSpec.m in Sources */ = {isa = PBXBuildFile; fileRef = D0C55CD817758A73008CDDCA /* UITextFieldRACSupportSpec.m */; };
 		1860F450177C958900C7B3C9 /* UITextViewRACSupportSpec.m in Sources */ = {isa = PBXBuildFile; fileRef = D0C55CDE17758C2A008CDDCA /* UITextViewRACSupportSpec.m */; };
 		1E893381171647A5009071B0 /* NSObjectRACPropertySubscribingExamples.m in Sources */ = {isa = PBXBuildFile; fileRef = 1E893380171647A5009071B0 /* NSObjectRACPropertySubscribingExamples.m */; };
-<<<<<<< HEAD
-		1EC06B17173CB04000365258 /* UIGestureRecognizer+RACSupport.h in Headers */ = {isa = PBXBuildFile; fileRef = 1EC06B15173CB04000365258 /* UIGestureRecognizer+RACSupport.h */; settings = {ATTRIBUTES = (Public, ); }; };
 		1EC06B18173CB04000365258 /* UIGestureRecognizer+RACSupport.m in Sources */ = {isa = PBXBuildFile; fileRef = 1EC06B16173CB04000365258 /* UIGestureRecognizer+RACSupport.m */; };
 		27A887D11703DC6800040001 /* UIBarButtonItem+RACSupport.m in Sources */ = {isa = PBXBuildFile; fileRef = 27A887C81703DB4F00040001 /* UIBarButtonItem+RACSupport.m */; };
-		27A887D21703DDEB00040001 /* UIBarButtonItem+RACSupport.h in Headers */ = {isa = PBXBuildFile; fileRef = 27A887C71703DB4F00040001 /* UIBarButtonItem+RACSupport.h */; settings = {ATTRIBUTES = (Public, ); }; };
+		3C163DE218FE843D001AA13E /* UIImagePickerController+RACSupport.h in Headers */ = {isa = PBXBuildFile; fileRef = 3C163DE018FE843D001AA13E /* UIImagePickerController+RACSupport.h */; settings = {ATTRIBUTES = (Public, ); }; };
+		3C163DE318FE843D001AA13E /* UIImagePickerController+RACSupport.m in Sources */ = {isa = PBXBuildFile; fileRef = 3C163DE118FE843D001AA13E /* UIImagePickerController+RACSupport.m */; };
+		3C80F51F18FFCF810018AE41 /* UIImagePickerControllerRACSupportSpec.m in Sources */ = {isa = PBXBuildFile; fileRef = 3C80F51D18FFCF810018AE41 /* UIImagePickerControllerRACSupportSpec.m */; };
 		4925E806181BCC71000B2FEE /* (null) in Sources */ = {isa = PBXBuildFile; };
+		493AF466194CD7C300A3A308 /* RACScheduler+Subclass.h in Headers */ = {isa = PBXBuildFile; fileRef = 493AF465194CD7C300A3A308 /* RACScheduler+Subclass.h */; settings = {ATTRIBUTES = (Public, ); }; };
+		493AF467194CD7D300A3A308 /* RACScheduler+Subclass.h in Headers */ = {isa = PBXBuildFile; fileRef = 493AF465194CD7C300A3A308 /* RACScheduler+Subclass.h */; settings = {ATTRIBUTES = (Public, ); }; };
+		493AF468194CD7D400A3A308 /* RACScheduler+Subclass.h in Headers */ = {isa = PBXBuildFile; fileRef = 493AF465194CD7C300A3A308 /* RACScheduler+Subclass.h */; settings = {ATTRIBUTES = (Public, ); }; };
+		493AF46B194CD80300A3A308 /* UICollectionViewCell+RACSupport.h in Headers */ = {isa = PBXBuildFile; fileRef = 493AF469194CD80300A3A308 /* UICollectionViewCell+RACSupport.h */; settings = {ATTRIBUTES = (Public, ); }; };
+		493AF46C194CD80300A3A308 /* UICollectionViewCell+RACSupport.m in Sources */ = {isa = PBXBuildFile; fileRef = 493AF46A194CD80300A3A308 /* UICollectionViewCell+RACSupport.m */; };
+		493AF46D194CDA0100A3A308 /* UIGestureRecognizer+RACSupport.h in Headers */ = {isa = PBXBuildFile; fileRef = 1EC06B15173CB04000365258 /* UIGestureRecognizer+RACSupport.h */; settings = {ATTRIBUTES = (Public, ); }; };
+		493AF46E194CDA1900A3A308 /* UIBarButtonItem+RACSupport.h in Headers */ = {isa = PBXBuildFile; fileRef = 27A887C71703DB4F00040001 /* UIBarButtonItem+RACSupport.h */; settings = {ATTRIBUTES = (Public, ); }; };
 		4973429718359E9B005C25CB /* RACSignal+Operations.h in Headers */ = {isa = PBXBuildFile; fileRef = D0D910CC15F915BD00AD2DDA /* RACSignal+Operations.h */; settings = {ATTRIBUTES = (Public, ); }; };
 		4973429818359E9C005C25CB /* RACSignal+Operations.h in Headers */ = {isa = PBXBuildFile; fileRef = D0D910CC15F915BD00AD2DDA /* RACSignal+Operations.h */; settings = {ATTRIBUTES = (Public, ); }; };
 		4973429918359EA1005C25CB /* RACSignal+Operations.h in Headers */ = {isa = PBXBuildFile; fileRef = D0D910CC15F915BD00AD2DDA /* RACSignal+Operations.h */; settings = {ATTRIBUTES = (Public, ); }; };
@@ -43,19 +50,6 @@
 		554D9E5D181064E200F21262 /* UIRefreshControl+RACSupport.h in Headers */ = {isa = PBXBuildFile; fileRef = 554D9E5B181064E200F21262 /* UIRefreshControl+RACSupport.h */; settings = {ATTRIBUTES = (Public, ); }; };
 		554D9E5E181064E200F21262 /* UIRefreshControl+RACSupport.m in Sources */ = {isa = PBXBuildFile; fileRef = 554D9E5C181064E200F21262 /* UIRefreshControl+RACSupport.m */; };
 		5564537F18107203002BD2E4 /* RACControlActionExamples.m in Sources */ = {isa = PBXBuildFile; fileRef = D075A72917BCB7E100C24FB7 /* RACControlActionExamples.m */; };
-=======
-		1EC06B17173CB04000365258 /* UIGestureRecognizer+RACSignalSupport.h in Headers */ = {isa = PBXBuildFile; fileRef = 1EC06B15173CB04000365258 /* UIGestureRecognizer+RACSignalSupport.h */; settings = {ATTRIBUTES = (Public, ); }; };
-		1EC06B18173CB04000365258 /* UIGestureRecognizer+RACSignalSupport.m in Sources */ = {isa = PBXBuildFile; fileRef = 1EC06B16173CB04000365258 /* UIGestureRecognizer+RACSignalSupport.m */; };
-		27A887D11703DC6800040001 /* UIBarButtonItem+RACCommandSupport.m in Sources */ = {isa = PBXBuildFile; fileRef = 27A887C81703DB4F00040001 /* UIBarButtonItem+RACCommandSupport.m */; };
-		27A887D21703DDEB00040001 /* UIBarButtonItem+RACCommandSupport.h in Headers */ = {isa = PBXBuildFile; fileRef = 27A887C71703DB4F00040001 /* UIBarButtonItem+RACCommandSupport.h */; settings = {ATTRIBUTES = (Public, ); }; };
-		3C163DE218FE843D001AA13E /* UIImagePickerController+RACSignalSupport.h in Headers */ = {isa = PBXBuildFile; fileRef = 3C163DE018FE843D001AA13E /* UIImagePickerController+RACSignalSupport.h */; settings = {ATTRIBUTES = (Public, ); }; };
-		3C163DE318FE843D001AA13E /* UIImagePickerController+RACSignalSupport.m in Sources */ = {isa = PBXBuildFile; fileRef = 3C163DE118FE843D001AA13E /* UIImagePickerController+RACSignalSupport.m */; };
-		3C80F51F18FFCF810018AE41 /* UIImagePickerControllerRACSupportSpec.m in Sources */ = {isa = PBXBuildFile; fileRef = 3C80F51D18FFCF810018AE41 /* UIImagePickerControllerRACSupportSpec.m */; };
-		4925E806181BCC71000B2FEE /* NSControllerRACSupportSpec.m in Sources */ = {isa = PBXBuildFile; fileRef = 4925E805181BCC71000B2FEE /* NSControllerRACSupportSpec.m */; };
-		554D9E5D181064E200F21262 /* UIRefreshControl+RACCommandSupport.h in Headers */ = {isa = PBXBuildFile; fileRef = 554D9E5B181064E200F21262 /* UIRefreshControl+RACCommandSupport.h */; settings = {ATTRIBUTES = (Public, ); }; };
-		554D9E5E181064E200F21262 /* UIRefreshControl+RACCommandSupport.m in Sources */ = {isa = PBXBuildFile; fileRef = 554D9E5C181064E200F21262 /* UIRefreshControl+RACCommandSupport.m */; };
-		5564537F18107203002BD2E4 /* RACControlCommandExamples.m in Sources */ = {isa = PBXBuildFile; fileRef = D075A72917BCB7E100C24FB7 /* RACControlCommandExamples.m */; };
->>>>>>> 9c9912f6
 		5564542418107275002BD2E4 /* UIRefreshControlRACSupportSpec.m in Sources */ = {isa = PBXBuildFile; fileRef = 5564542318107275002BD2E4 /* UIRefreshControlRACSupportSpec.m */; };
 		557A4B5A177648C7008EF796 /* UIActionSheet+RACSupport.h in Headers */ = {isa = PBXBuildFile; fileRef = 557A4B58177648C7008EF796 /* UIActionSheet+RACSupport.h */; settings = {ATTRIBUTES = (Public, ); }; };
 		557A4B5B177648C7008EF796 /* UIActionSheet+RACSupport.m in Sources */ = {isa = PBXBuildFile; fileRef = 557A4B59177648C7008EF796 /* UIActionSheet+RACSupport.m */; };
@@ -273,8 +267,8 @@
 		CD0C27421865734100C61F7A /* NSHashTable+RACSupport.m in Sources */ = {isa = PBXBuildFile; fileRef = CD0C273E1865734100C61F7A /* NSHashTable+RACSupport.m */; };
 		CD0C27431865734100C61F7A /* NSHashTable+RACSupport.m in Sources */ = {isa = PBXBuildFile; fileRef = CD0C273E1865734100C61F7A /* NSHashTable+RACSupport.m */; };
 		CD0C27441865734100C61F7A /* NSHashTable+RACSupport.m in Sources */ = {isa = PBXBuildFile; fileRef = CD0C273E1865734100C61F7A /* NSHashTable+RACSupport.m */; };
-		CD11C6F318714CD0007C7CFD /* UITableViewHeaderFooterView+RACSignalSupport.h in Headers */ = {isa = PBXBuildFile; fileRef = CD11C6F118714CD0007C7CFD /* UITableViewHeaderFooterView+RACSignalSupport.h */; settings = {ATTRIBUTES = (Public, ); }; };
-		CD11C6F418714CD0007C7CFD /* UITableViewHeaderFooterView+RACSignalSupport.m in Sources */ = {isa = PBXBuildFile; fileRef = CD11C6F218714CD0007C7CFD /* UITableViewHeaderFooterView+RACSignalSupport.m */; };
+		CD11C6F318714CD0007C7CFD /* UITableViewHeaderFooterView+RACSupport.h in Headers */ = {isa = PBXBuildFile; fileRef = CD11C6F118714CD0007C7CFD /* UITableViewHeaderFooterView+RACSupport.h */; settings = {ATTRIBUTES = (Public, ); }; };
+		CD11C6F418714CD0007C7CFD /* UITableViewHeaderFooterView+RACSupport.m in Sources */ = {isa = PBXBuildFile; fileRef = CD11C6F218714CD0007C7CFD /* UITableViewHeaderFooterView+RACSupport.m */; };
 		CD11C6FF18714F00007C7CFD /* RACTestTableViewController.m in Sources */ = {isa = PBXBuildFile; fileRef = CD11C6FD18714DFB007C7CFD /* RACTestTableViewController.m */; };
 		CD11C700187151AE007C7CFD /* UITableViewHeaderFooterViewRACSupportSpec.m in Sources */ = {isa = PBXBuildFile; fileRef = CD11C6F918714DC1007C7CFD /* UITableViewHeaderFooterViewRACSupportSpec.m */; };
 		CDDDF973186958E00055A4B8 /* NSMapTable+RACSupport.h in Headers */ = {isa = PBXBuildFile; fileRef = CDDDF971186958E00055A4B8 /* NSMapTable+RACSupport.h */; settings = {ATTRIBUTES = (Public, ); }; };
@@ -710,26 +704,18 @@
 		1860F457177C972E00C7B3C9 /* ReactiveCocoa-iOS-UIKitTest-Prefix.pch */ = {isa = PBXFileReference; lastKnownFileType = sourcecode.c.h; name = "ReactiveCocoa-iOS-UIKitTest-Prefix.pch"; path = "ReactiveCocoaTests/UIKit/UIKitTests/ReactiveCocoa-iOS-UIKitTest-Prefix.pch"; sourceTree = SOURCE_ROOT; };
 		1E89337F171647A5009071B0 /* NSObjectRACPropertySubscribingExamples.h */ = {isa = PBXFileReference; fileEncoding = 4; lastKnownFileType = sourcecode.c.h; path = NSObjectRACPropertySubscribingExamples.h; sourceTree = "<group>"; };
 		1E893380171647A5009071B0 /* NSObjectRACPropertySubscribingExamples.m */ = {isa = PBXFileReference; fileEncoding = 4; lastKnownFileType = sourcecode.c.objc; path = NSObjectRACPropertySubscribingExamples.m; sourceTree = "<group>"; };
-<<<<<<< HEAD
 		1EC06B15173CB04000365258 /* UIGestureRecognizer+RACSupport.h */ = {isa = PBXFileReference; fileEncoding = 4; lastKnownFileType = sourcecode.c.h; path = "UIGestureRecognizer+RACSupport.h"; sourceTree = "<group>"; };
 		1EC06B16173CB04000365258 /* UIGestureRecognizer+RACSupport.m */ = {isa = PBXFileReference; fileEncoding = 4; lastKnownFileType = sourcecode.c.objc; path = "UIGestureRecognizer+RACSupport.m"; sourceTree = "<group>"; };
 		27A887C71703DB4F00040001 /* UIBarButtonItem+RACSupport.h */ = {isa = PBXFileReference; fileEncoding = 4; lastKnownFileType = sourcecode.c.h; path = "UIBarButtonItem+RACSupport.h"; sourceTree = "<group>"; };
 		27A887C81703DB4F00040001 /* UIBarButtonItem+RACSupport.m */ = {isa = PBXFileReference; fileEncoding = 4; lastKnownFileType = sourcecode.c.objc; path = "UIBarButtonItem+RACSupport.m"; sourceTree = "<group>"; };
+		3C163DE018FE843D001AA13E /* UIImagePickerController+RACSupport.h */ = {isa = PBXFileReference; fileEncoding = 4; lastKnownFileType = sourcecode.c.h; path = "UIImagePickerController+RACSupport.h"; sourceTree = "<group>"; };
+		3C163DE118FE843D001AA13E /* UIImagePickerController+RACSupport.m */ = {isa = PBXFileReference; fileEncoding = 4; lastKnownFileType = sourcecode.c.objc; path = "UIImagePickerController+RACSupport.m"; sourceTree = "<group>"; };
+		3C80F51D18FFCF810018AE41 /* UIImagePickerControllerRACSupportSpec.m */ = {isa = PBXFileReference; fileEncoding = 4; lastKnownFileType = sourcecode.c.objc; path = UIImagePickerControllerRACSupportSpec.m; sourceTree = "<group>"; };
+		493AF465194CD7C300A3A308 /* RACScheduler+Subclass.h */ = {isa = PBXFileReference; fileEncoding = 4; lastKnownFileType = sourcecode.c.h; path = "RACScheduler+Subclass.h"; sourceTree = "<group>"; };
+		493AF469194CD80300A3A308 /* UICollectionViewCell+RACSupport.h */ = {isa = PBXFileReference; fileEncoding = 4; lastKnownFileType = sourcecode.c.h; path = "UICollectionViewCell+RACSupport.h"; sourceTree = "<group>"; };
+		493AF46A194CD80300A3A308 /* UICollectionViewCell+RACSupport.m */ = {isa = PBXFileReference; fileEncoding = 4; lastKnownFileType = sourcecode.c.objc; path = "UICollectionViewCell+RACSupport.m"; sourceTree = "<group>"; };
 		554D9E5B181064E200F21262 /* UIRefreshControl+RACSupport.h */ = {isa = PBXFileReference; fileEncoding = 4; lastKnownFileType = sourcecode.c.h; path = "UIRefreshControl+RACSupport.h"; sourceTree = "<group>"; };
 		554D9E5C181064E200F21262 /* UIRefreshControl+RACSupport.m */ = {isa = PBXFileReference; fileEncoding = 4; lastKnownFileType = sourcecode.c.objc; path = "UIRefreshControl+RACSupport.m"; sourceTree = "<group>"; };
-=======
-		1EC06B15173CB04000365258 /* UIGestureRecognizer+RACSignalSupport.h */ = {isa = PBXFileReference; fileEncoding = 4; lastKnownFileType = sourcecode.c.h; path = "UIGestureRecognizer+RACSignalSupport.h"; sourceTree = "<group>"; };
-		1EC06B16173CB04000365258 /* UIGestureRecognizer+RACSignalSupport.m */ = {isa = PBXFileReference; fileEncoding = 4; lastKnownFileType = sourcecode.c.objc; path = "UIGestureRecognizer+RACSignalSupport.m"; sourceTree = "<group>"; };
-		27A887C71703DB4F00040001 /* UIBarButtonItem+RACCommandSupport.h */ = {isa = PBXFileReference; fileEncoding = 4; lastKnownFileType = sourcecode.c.h; path = "UIBarButtonItem+RACCommandSupport.h"; sourceTree = "<group>"; };
-		27A887C81703DB4F00040001 /* UIBarButtonItem+RACCommandSupport.m */ = {isa = PBXFileReference; fileEncoding = 4; lastKnownFileType = sourcecode.c.objc; path = "UIBarButtonItem+RACCommandSupport.m"; sourceTree = "<group>"; };
-		3C163DE018FE843D001AA13E /* UIImagePickerController+RACSignalSupport.h */ = {isa = PBXFileReference; fileEncoding = 4; lastKnownFileType = sourcecode.c.h; path = "UIImagePickerController+RACSignalSupport.h"; sourceTree = "<group>"; };
-		3C163DE118FE843D001AA13E /* UIImagePickerController+RACSignalSupport.m */ = {isa = PBXFileReference; fileEncoding = 4; lastKnownFileType = sourcecode.c.objc; path = "UIImagePickerController+RACSignalSupport.m"; sourceTree = "<group>"; };
-		3C80F51D18FFCF810018AE41 /* UIImagePickerControllerRACSupportSpec.m */ = {isa = PBXFileReference; fileEncoding = 4; lastKnownFileType = sourcecode.c.objc; path = UIImagePickerControllerRACSupportSpec.m; sourceTree = "<group>"; };
-		3F477B16AF0120164B3827C8 /* RACScheduler+Subclass.h */ = {isa = PBXFileReference; fileEncoding = 4; lastKnownFileType = sourcecode.c.h; path = "RACScheduler+Subclass.h"; sourceTree = "<group>"; };
-		4925E805181BCC71000B2FEE /* NSControllerRACSupportSpec.m */ = {isa = PBXFileReference; fileEncoding = 4; lastKnownFileType = sourcecode.c.objc; path = NSControllerRACSupportSpec.m; sourceTree = "<group>"; };
-		554D9E5B181064E200F21262 /* UIRefreshControl+RACCommandSupport.h */ = {isa = PBXFileReference; fileEncoding = 4; lastKnownFileType = sourcecode.c.h; path = "UIRefreshControl+RACCommandSupport.h"; sourceTree = "<group>"; };
-		554D9E5C181064E200F21262 /* UIRefreshControl+RACCommandSupport.m */ = {isa = PBXFileReference; fileEncoding = 4; lastKnownFileType = sourcecode.c.objc; path = "UIRefreshControl+RACCommandSupport.m"; sourceTree = "<group>"; };
->>>>>>> 9c9912f6
 		5564542318107275002BD2E4 /* UIRefreshControlRACSupportSpec.m */ = {isa = PBXFileReference; fileEncoding = 4; lastKnownFileType = sourcecode.c.objc; path = UIRefreshControlRACSupportSpec.m; sourceTree = "<group>"; };
 		557A4B58177648C7008EF796 /* UIActionSheet+RACSupport.h */ = {isa = PBXFileReference; fileEncoding = 4; lastKnownFileType = sourcecode.c.h; path = "UIActionSheet+RACSupport.h"; sourceTree = "<group>"; };
 		557A4B59177648C7008EF796 /* UIActionSheet+RACSupport.m */ = {isa = PBXFileReference; fileEncoding = 4; lastKnownFileType = sourcecode.c.objc; path = "UIActionSheet+RACSupport.m"; sourceTree = "<group>"; };
@@ -885,8 +871,8 @@
 		BE527E9E1863705B006349E8 /* NSUserDefaultsRACSupportSpec.m */ = {isa = PBXFileReference; fileEncoding = 4; lastKnownFileType = sourcecode.c.objc; path = NSUserDefaultsRACSupportSpec.m; sourceTree = "<group>"; };
 		CD0C273D1865734100C61F7A /* NSHashTable+RACSupport.h */ = {isa = PBXFileReference; fileEncoding = 4; lastKnownFileType = sourcecode.c.h; path = "NSHashTable+RACSupport.h"; sourceTree = "<group>"; };
 		CD0C273E1865734100C61F7A /* NSHashTable+RACSupport.m */ = {isa = PBXFileReference; fileEncoding = 4; lastKnownFileType = sourcecode.c.objc; path = "NSHashTable+RACSupport.m"; sourceTree = "<group>"; };
-		CD11C6F118714CD0007C7CFD /* UITableViewHeaderFooterView+RACSignalSupport.h */ = {isa = PBXFileReference; fileEncoding = 4; lastKnownFileType = sourcecode.c.h; path = "UITableViewHeaderFooterView+RACSignalSupport.h"; sourceTree = "<group>"; };
-		CD11C6F218714CD0007C7CFD /* UITableViewHeaderFooterView+RACSignalSupport.m */ = {isa = PBXFileReference; fileEncoding = 4; lastKnownFileType = sourcecode.c.objc; path = "UITableViewHeaderFooterView+RACSignalSupport.m"; sourceTree = "<group>"; };
+		CD11C6F118714CD0007C7CFD /* UITableViewHeaderFooterView+RACSupport.h */ = {isa = PBXFileReference; fileEncoding = 4; lastKnownFileType = sourcecode.c.h; path = "UITableViewHeaderFooterView+RACSupport.h"; sourceTree = "<group>"; };
+		CD11C6F218714CD0007C7CFD /* UITableViewHeaderFooterView+RACSupport.m */ = {isa = PBXFileReference; fileEncoding = 4; lastKnownFileType = sourcecode.c.objc; path = "UITableViewHeaderFooterView+RACSupport.m"; sourceTree = "<group>"; };
 		CD11C6F918714DC1007C7CFD /* UITableViewHeaderFooterViewRACSupportSpec.m */ = {isa = PBXFileReference; fileEncoding = 4; lastKnownFileType = sourcecode.c.objc; path = UITableViewHeaderFooterViewRACSupportSpec.m; sourceTree = "<group>"; };
 		CD11C6FC18714DFB007C7CFD /* RACTestTableViewController.h */ = {isa = PBXFileReference; fileEncoding = 4; lastKnownFileType = sourcecode.c.h; path = RACTestTableViewController.h; sourceTree = "<group>"; };
 		CD11C6FD18714DFB007C7CFD /* RACTestTableViewController.m */ = {isa = PBXFileReference; fileEncoding = 4; lastKnownFileType = sourcecode.c.objc; path = RACTestTableViewController.m; sourceTree = "<group>"; };
@@ -1435,7 +1421,6 @@
 			children = (
 				A1FCC3761567DED0008C9686 /* RACDelegateProxy.h */,
 				A1FCC3771567DED0008C9686 /* RACDelegateProxy.m */,
-<<<<<<< HEAD
 				557A4B58177648C7008EF796 /* UIActionSheet+RACSupport.h */,
 				557A4B59177648C7008EF796 /* UIActionSheet+RACSupport.m */,
 				ACB0EAF21797DDD400942FFC /* UIAlertView+RACSupport.h */,
@@ -1448,6 +1433,8 @@
 				1668027917FE75E900C724B4 /* UICollectionReusableView+RACSupport.m */,
 				D0105226189109D90004A983 /* UICollectionView+RACSupport.h */,
 				D0105227189109D90004A983 /* UICollectionView+RACSupport.m */,
+				493AF469194CD80300A3A308 /* UICollectionViewCell+RACSupport.h */,
+				493AF46A194CD80300A3A308 /* UICollectionViewCell+RACSupport.m */,
 				88F4425F153DC0450097B4C3 /* UIControl+RACSupport.h */,
 				88F44260153DC0450097B4C3 /* UIControl+RACSupport.m */,
 				5F016DF217B10AA8002EEC69 /* UIControl+RACSupportPrivate.h */,
@@ -1470,42 +1457,10 @@
 				D0F64CB618769B1700E139B9 /* UITableView+RACSupport.m */,
 				D028DB85179E616700D1042F /* UITableViewCell+RACSupport.h */,
 				D028DB86179E616700D1042F /* UITableViewCell+RACSupport.m */,
-=======
-				557A4B58177648C7008EF796 /* UIActionSheet+RACSignalSupport.h */,
-				557A4B59177648C7008EF796 /* UIActionSheet+RACSignalSupport.m */,
-				ACB0EAF21797DDD400942FFC /* UIAlertView+RACSignalSupport.h */,
-				ACB0EAF11797DDD400942FFC /* UIAlertView+RACSignalSupport.m */,
-				27A887C71703DB4F00040001 /* UIBarButtonItem+RACCommandSupport.h */,
-				27A887C81703DB4F00040001 /* UIBarButtonItem+RACCommandSupport.m */,
-				5EE9A7911760D61300EAF5A2 /* UIButton+RACCommandSupport.h */,
-				5EE9A7921760D61300EAF5A2 /* UIButton+RACCommandSupport.m */,
-				1668027817FE75E900C724B4 /* UICollectionReusableView+RACSignalSupport.h */,
-				1668027917FE75E900C724B4 /* UICollectionReusableView+RACSignalSupport.m */,
-				88F4425F153DC0450097B4C3 /* UIControl+RACSignalSupport.h */,
-				88F44260153DC0450097B4C3 /* UIControl+RACSignalSupport.m */,
-				5F016DF217B10AA8002EEC69 /* UIControl+RACSignalSupportPrivate.h */,
-				5F016DF317B10AA8002EEC69 /* UIControl+RACSignalSupportPrivate.m */,
-				5F70B2AD17AB1829009AEDF9 /* UIDatePicker+RACSignalSupport.h */,
-				5F70B2AE17AB1829009AEDF9 /* UIDatePicker+RACSignalSupport.m */,
-				1EC06B15173CB04000365258 /* UIGestureRecognizer+RACSignalSupport.h */,
-				1EC06B16173CB04000365258 /* UIGestureRecognizer+RACSignalSupport.m */,
-				3C163DE018FE843D001AA13E /* UIImagePickerController+RACSignalSupport.h */,
-				3C163DE118FE843D001AA13E /* UIImagePickerController+RACSignalSupport.m */,
-				554D9E5B181064E200F21262 /* UIRefreshControl+RACCommandSupport.h */,
-				554D9E5C181064E200F21262 /* UIRefreshControl+RACCommandSupport.m */,
-				5F70B2B617AB1856009AEDF9 /* UISegmentedControl+RACSignalSupport.h */,
-				5F70B2B717AB1856009AEDF9 /* UISegmentedControl+RACSignalSupport.m */,
-				5F70B2B817AB1856009AEDF9 /* UISlider+RACSignalSupport.h */,
-				5F70B2B917AB1856009AEDF9 /* UISlider+RACSignalSupport.m */,
-				5F70B2BA17AB1857009AEDF9 /* UIStepper+RACSignalSupport.h */,
-				5F70B2BB17AB1857009AEDF9 /* UIStepper+RACSignalSupport.m */,
-				5F70B2BC17AB1857009AEDF9 /* UISwitch+RACSignalSupport.h */,
-				5F70B2BD17AB1857009AEDF9 /* UISwitch+RACSignalSupport.m */,
-				D028DB85179E616700D1042F /* UITableViewCell+RACSignalSupport.h */,
-				D028DB86179E616700D1042F /* UITableViewCell+RACSignalSupport.m */,
->>>>>>> 9c9912f6
-				CD11C6F118714CD0007C7CFD /* UITableViewHeaderFooterView+RACSignalSupport.h */,
-				CD11C6F218714CD0007C7CFD /* UITableViewHeaderFooterView+RACSignalSupport.m */,
+				3C163DE018FE843D001AA13E /* UIImagePickerController+RACSupport.h */,
+				3C163DE118FE843D001AA13E /* UIImagePickerController+RACSupport.m */,
+				CD11C6F118714CD0007C7CFD /* UITableViewHeaderFooterView+RACSupport.h */,
+				CD11C6F218714CD0007C7CFD /* UITableViewHeaderFooterView+RACSupport.m */,
 				88F44264153DCAC50097B4C3 /* UITextField+RACSupport.h */,
 				88F44265153DCAC50097B4C3 /* UITextField+RACSupport.m */,
 				A1FCC27215666AA3008C9686 /* UITextView+RACSupport.h */,
@@ -1532,6 +1487,7 @@
 			children = (
 				88E2C6B2153C771C00C7493C /* RACScheduler.h */,
 				886D98581667C86D00F22541 /* RACScheduler+Private.h */,
+				493AF465194CD7C300A3A308 /* RACScheduler+Subclass.h */,
 				88E2C6B3153C771C00C7493C /* RACScheduler.m */,
 				881E87AA16695C5600667F7B /* RACQueueScheduler.h */,
 				882D07201761521B009EDA69 /* RACQueueScheduler+Subclass.h */,
@@ -1540,11 +1496,7 @@
 				882D071817614FA7009EDA69 /* RACTargetQueueScheduler.m */,
 				D00930771788AB7B00EE7E8B /* RACTestScheduler.h */,
 				D00930781788AB7B00EE7E8B /* RACTestScheduler.m */,
-<<<<<<< HEAD
 				D02C7C8A1822D1F100CB20D6 /* Private */,
-=======
-				3F477B16AF0120164B3827C8 /* RACScheduler+Subclass.h */,
->>>>>>> 9c9912f6
 			);
 			name = Schedulers;
 			sourceTree = "<group>";
@@ -1936,6 +1888,7 @@
 				883A84DA1513964B006DB4C7 /* RACBehaviorSubject.h in Headers */,
 				883A84DF1513B5EC006DB4C7 /* RACDisposable.h in Headers */,
 				886F702A1551CF920045D68B /* RACGroupedSignal.h in Headers */,
+				493AF466194CD7C300A3A308 /* RACScheduler+Subclass.h in Headers */,
 				D0F64CAB1876946C00E139B9 /* RACMoveMutation.h in Headers */,
 				881B37CC152260BF0079220B /* RACUnit.h in Headers */,
 				884476E4152367D100958F44 /* RACScopedDisposable.h in Headers */,
@@ -1994,7 +1947,7 @@
 				D04F43CA186CCD09006ADA61 /* RACUnionMutation.h in Headers */,
 				D04F43E2186CCD92006ADA61 /* RACRemovalMutation.h in Headers */,
 				880D7A5B16F7B351004A3361 /* NSObject+RACSelectorSignal.h in Headers */,
-				CD11C6F318714CD0007C7CFD /* UITableViewHeaderFooterView+RACSignalSupport.h in Headers */,
+				CD11C6F318714CD0007C7CFD /* UITableViewHeaderFooterView+RACSupport.h in Headers */,
 				5F45A886168CFA3E00B58A2B /* RACKVOChannel.h in Headers */,
 				554D9E5D181064E200F21262 /* UIRefreshControl+RACSupport.h in Headers */,
 				5F6FE8541692568A00A8D7A6 /* RACChannel.h in Headers */,
@@ -2021,12 +1974,14 @@
 				D0EFDDFD18598F7600C6FFEA /* RACAction.h in Headers */,
 				D08FF276169A331A00743C6D /* RACCompoundDisposable.h in Headers */,
 				CD0C27401865734100C61F7A /* NSHashTable+RACSupport.h in Headers */,
+				493AF46E194CDA1900A3A308 /* UIBarButtonItem+RACSupport.h in Headers */,
 				D08FF277169A331B00743C6D /* RACCommand.h in Headers */,
 				D08FF278169A331B00743C6D /* RACSequence.h in Headers */,
 				D04F43FA186CD206006ADA61 /* RACSettingMutation.h in Headers */,
 				D08FF27F169A331B00743C6D /* RACScheduler.h in Headers */,
 				D08FF26B169A330000743C6D /* NSObject+RACLifting.h in Headers */,
 				D0F64CAC1876946C00E139B9 /* RACMoveMutation.h in Headers */,
+				493AF46B194CD80300A3A308 /* UICollectionViewCell+RACSupport.h in Headers */,
 				D08FF280169A333400743C6D /* NSArray+RACSupport.h in Headers */,
 				D0BD34C6182B159500B324CB /* RACSignalGenerator.h in Headers */,
 				D04F43BD186CC9BF006ADA61 /* RACCollection.h in Headers */,
@@ -2038,6 +1993,7 @@
 				D04F43EA186CCE02006ADA61 /* RACReplacementMutation.h in Headers */,
 				1646747B17FFA0610036E30B /* UICollectionReusableView+RACSupport.h in Headers */,
 				D08FF283169A333400743C6D /* NSSet+RACSupport.h in Headers */,
+				493AF46D194CDA0100A3A308 /* UIGestureRecognizer+RACSupport.h in Headers */,
 				D08FF285169A333400743C6D /* UIControl+RACSupport.h in Headers */,
 				D08FF286169A333400743C6D /* UITextField+RACSupport.h in Headers */,
 				D08FF287169A333400743C6D /* UITextView+RACSupport.h in Headers */,
@@ -2047,14 +2003,7 @@
 				D04F43D2186CCD30006ADA61 /* RACInsertionMutation.h in Headers */,
 				D077A16E169B740200057BB1 /* RACEvent.h in Headers */,
 				6EA0C08216F4AEC1006EBEB2 /* NSObject+RACDeallocating.h in Headers */,
-<<<<<<< HEAD
-				27A887D21703DDEB00040001 /* UIBarButtonItem+RACSupport.h in Headers */,
-				1EC06B17173CB04000365258 /* UIGestureRecognizer+RACSupport.h in Headers */,
-=======
-				27A887D21703DDEB00040001 /* UIBarButtonItem+RACCommandSupport.h in Headers */,
-				3C163DE218FE843D001AA13E /* UIImagePickerController+RACSignalSupport.h in Headers */,
-				1EC06B17173CB04000365258 /* UIGestureRecognizer+RACSignalSupport.h in Headers */,
->>>>>>> 9c9912f6
+				3C163DE218FE843D001AA13E /* UIImagePickerController+RACSupport.h in Headers */,
 				D090768017FBEADE00EB087A /* NSURLConnection+RACSupport.h in Headers */,
 				D0360E121832224C00132D2F /* RACDynamicSignalGenerator.h in Headers */,
 				5EE9A7931760D61300EAF5A2 /* UIButton+RACSupport.h in Headers */,
@@ -2079,6 +2028,7 @@
 				5F70B2C417AB1857009AEDF9 /* UISwitch+RACSupport.h in Headers */,
 				D04F43C5186CCC7C006ADA61 /* RACOrderedCollectionMutation.h in Headers */,
 				55C39DF017F1EC84006DC60C /* NSData+RACSupport.h in Headers */,
+				493AF467194CD7D300A3A308 /* RACScheduler+Subclass.h in Headers */,
 				55C39DF117F1EC84006DC60C /* NSFileHandle+RACSupport.h in Headers */,
 				55C39DF217F1EC84006DC60C /* NSNotificationCenter+RACSupport.h in Headers */,
 				55C39DF317F1EC84006DC60C /* NSString+RACSupport.h in Headers */,
@@ -2105,6 +2055,7 @@
 				D05AD3FF17F2DB5D0080895B /* RACTargetQueueScheduler.h in Headers */,
 				D04F43D3186CCD30006ADA61 /* RACInsertionMutation.h in Headers */,
 				D04F43BA186CC9B3006ADA61 /* RACOrderedCollection.h in Headers */,
+				493AF468194CD7D400A3A308 /* RACScheduler+Subclass.h in Headers */,
 				D05AD3E217F2DB230080895B /* RACDisposable.h in Headers */,
 				D05AD42617F2DB840080895B /* RACChannel.h in Headers */,
 				D05AD3EA17F2DB270080895B /* RACCommand.h in Headers */,
@@ -2618,7 +2569,7 @@
 				D0DFBCCF15DD6D40009DADB3 /* RACBacktrace.m in Sources */,
 				D0D910D115F915BD00AD2DDA /* RACSignal+Operations.m in Sources */,
 				88FC735816114F9C00F8A774 /* RACSubscriptingAssignmentTrampoline.m in Sources */,
-				CD11C6F418714CD0007C7CFD /* UITableViewHeaderFooterView+RACSignalSupport.m in Sources */,
+				CD11C6F418714CD0007C7CFD /* UITableViewHeaderFooterView+RACSupport.m in Sources */,
 				886CEAE5163DE942007632D1 /* NSObject+RACLifting.m in Sources */,
 				887ACDAA165878A8009190AD /* NSInvocation+RACTypeParsing.m in Sources */,
 				D0F64CB818769B1700E139B9 /* UITableView+RACSupport.m in Sources */,
@@ -2636,7 +2587,7 @@
 				D0E9678E1641EF9C00FCFF06 /* RACSequence.m in Sources */,
 				D0E967921641EF9C00FCFF06 /* RACStringSequence.m in Sources */,
 				D013A3F31807B9690072B6CE /* RACDynamicSignal.m in Sources */,
-				3C163DE318FE843D001AA13E /* UIImagePickerController+RACSignalSupport.m in Sources */,
+				3C163DE318FE843D001AA13E /* UIImagePickerController+RACSupport.m in Sources */,
 				D0D487041642550100DD7605 /* RACStream.m in Sources */,
 				D013A3DA1807B5ED0072B6CE /* RACErrorSignal.m in Sources */,
 				D0EE284E164D906B006954A4 /* RACSignalSequence.m in Sources */,
@@ -2687,6 +2638,7 @@
 				7479F6E9186177D200575CDB /* RACIndexSetSequence.m in Sources */,
 				55C39DE817F1EC6E006DC60C /* NSData+RACSupport.m in Sources */,
 				55C39DE917F1EC6E006DC60C /* NSFileHandle+RACSupport.m in Sources */,
+				493AF46C194CD80300A3A308 /* UICollectionViewCell+RACSupport.m in Sources */,
 				55C39DEA17F1EC6E006DC60C /* NSNotificationCenter+RACSupport.m in Sources */,
 				55C39DEB17F1EC6E006DC60C /* NSString+RACSupport.m in Sources */,
 			);
