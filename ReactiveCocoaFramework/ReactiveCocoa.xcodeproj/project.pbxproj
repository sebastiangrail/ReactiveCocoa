--- conflicted
+++ resolved
@@ -424,13 +424,9 @@
 		D07040521811D9490079D4DD /* RACDeprecated.h in Headers */ = {isa = PBXBuildFile; fileRef = D07040511811D9490079D4DD /* RACDeprecated.h */; settings = {ATTRIBUTES = (Public, ); }; };
 		D07040531811D9490079D4DD /* RACDeprecated.h in Headers */ = {isa = PBXBuildFile; fileRef = D07040511811D9490079D4DD /* RACDeprecated.h */; settings = {ATTRIBUTES = (Public, ); }; };
 		D07040541811D9490079D4DD /* RACDeprecated.h in Headers */ = {isa = PBXBuildFile; fileRef = D07040511811D9490079D4DD /* RACDeprecated.h */; settings = {ATTRIBUTES = (Public, ); }; };
-<<<<<<< HEAD
 		D070CBC517FB5E370017F121 /* RACCompoundDisposableProbeProvider.d in Sources */ = {isa = PBXBuildFile; fileRef = D020F3DA17F6A3E40092BED2 /* RACCompoundDisposableProbeProvider.d */; };
-=======
 		D07040631811EAC60079D4DD /* RACPromiseSpec.m in Sources */ = {isa = PBXBuildFile; fileRef = D07040621811EAC60079D4DD /* RACPromiseSpec.m */; };
 		D07040641811EAC60079D4DD /* RACPromiseSpec.m in Sources */ = {isa = PBXBuildFile; fileRef = D07040621811EAC60079D4DD /* RACPromiseSpec.m */; };
-		D070CBC517FB5E370017F121 /* RACCompoundDisposableProvider.d in Sources */ = {isa = PBXBuildFile; fileRef = D020F3DA17F6A3E40092BED2 /* RACCompoundDisposableProvider.d */; };
->>>>>>> b0e76f33
 		D07200251788C57200987F70 /* RACTestSchedulerSpec.m in Sources */ = {isa = PBXBuildFile; fileRef = D07200241788C57200987F70 /* RACTestSchedulerSpec.m */; };
 		D07200261788C57200987F70 /* RACTestSchedulerSpec.m in Sources */ = {isa = PBXBuildFile; fileRef = D07200241788C57200987F70 /* RACTestSchedulerSpec.m */; };
 		D075A72A17BCB7E100C24FB7 /* RACControlCommandExamples.m in Sources */ = {isa = PBXBuildFile; fileRef = D075A72917BCB7E100C24FB7 /* RACControlCommandExamples.m */; };
@@ -515,21 +511,18 @@
 		D0DFBCCE15DD6D40009DADB3 /* RACBacktrace.m in Sources */ = {isa = PBXBuildFile; fileRef = D0DFBCCD15DD6D40009DADB3 /* RACBacktrace.m */; };
 		D0DFBCCF15DD6D40009DADB3 /* RACBacktrace.m in Sources */ = {isa = PBXBuildFile; fileRef = D0DFBCCD15DD6D40009DADB3 /* RACBacktrace.m */; };
 		D0DFBCD015DD70CC009DADB3 /* ReactiveCocoa.framework in Copy Frameworks */ = {isa = PBXBuildFile; fileRef = 88037F8315056328001A5B19 /* ReactiveCocoa.framework */; };
-<<<<<<< HEAD
 		D0E3631118112420007C985A /* RACSignalProvider.h in Headers */ = {isa = PBXBuildFile; fileRef = D0E3630F18112420007C985A /* RACSignalProvider.h */; settings = {ATTRIBUTES = (Public, ); }; };
 		D0E3631218112420007C985A /* RACSignalProvider.h in Headers */ = {isa = PBXBuildFile; fileRef = D0E3630F18112420007C985A /* RACSignalProvider.h */; settings = {ATTRIBUTES = (Public, ); }; };
 		D0E3631318112420007C985A /* RACSignalProvider.h in Headers */ = {isa = PBXBuildFile; fileRef = D0E3630F18112420007C985A /* RACSignalProvider.h */; settings = {ATTRIBUTES = (Public, ); }; };
 		D0E3631418112420007C985A /* RACSignalProvider.m in Sources */ = {isa = PBXBuildFile; fileRef = D0E3631018112420007C985A /* RACSignalProvider.m */; };
 		D0E3631518112420007C985A /* RACSignalProvider.m in Sources */ = {isa = PBXBuildFile; fileRef = D0E3631018112420007C985A /* RACSignalProvider.m */; };
 		D0E3631618112420007C985A /* RACSignalProvider.m in Sources */ = {isa = PBXBuildFile; fileRef = D0E3631018112420007C985A /* RACSignalProvider.m */; };
-=======
 		D0E3632D1811305B007C985A /* RACPromise.h in Headers */ = {isa = PBXBuildFile; fileRef = D0E3632B1811305B007C985A /* RACPromise.h */; settings = {ATTRIBUTES = (Public, ); }; };
 		D0E3632E1811305B007C985A /* RACPromise.h in Headers */ = {isa = PBXBuildFile; fileRef = D0E3632B1811305B007C985A /* RACPromise.h */; settings = {ATTRIBUTES = (Public, ); }; };
 		D0E3632F1811305B007C985A /* RACPromise.h in Headers */ = {isa = PBXBuildFile; fileRef = D0E3632B1811305B007C985A /* RACPromise.h */; settings = {ATTRIBUTES = (Public, ); }; };
 		D0E363301811305B007C985A /* RACPromise.m in Sources */ = {isa = PBXBuildFile; fileRef = D0E3632C1811305B007C985A /* RACPromise.m */; };
 		D0E363311811305B007C985A /* RACPromise.m in Sources */ = {isa = PBXBuildFile; fileRef = D0E3632C1811305B007C985A /* RACPromise.m */; };
 		D0E363321811305B007C985A /* RACPromise.m in Sources */ = {isa = PBXBuildFile; fileRef = D0E3632C1811305B007C985A /* RACPromise.m */; };
->>>>>>> b0e76f33
 		D0E9676B1641EF9C00FCFF06 /* NSArray+RACSequenceAdditions.h in Headers */ = {isa = PBXBuildFile; fileRef = D0E967571641EF9C00FCFF06 /* NSArray+RACSequenceAdditions.h */; settings = {ATTRIBUTES = (Public, ); }; };
 		D0E9676D1641EF9C00FCFF06 /* NSArray+RACSequenceAdditions.m in Sources */ = {isa = PBXBuildFile; fileRef = D0E967581641EF9C00FCFF06 /* NSArray+RACSequenceAdditions.m */; };
 		D0E9676E1641EF9C00FCFF06 /* NSArray+RACSequenceAdditions.m in Sources */ = {isa = PBXBuildFile; fileRef = D0E967581641EF9C00FCFF06 /* NSArray+RACSequenceAdditions.m */; };
@@ -993,14 +986,11 @@
 		D0D910CC15F915BD00AD2DDA /* RACSignal+Operations.h */ = {isa = PBXFileReference; fileEncoding = 4; lastKnownFileType = sourcecode.c.h; path = "RACSignal+Operations.h"; sourceTree = "<group>"; };
 		D0D910CD15F915BD00AD2DDA /* RACSignal+Operations.m */ = {isa = PBXFileReference; fileEncoding = 4; lastKnownFileType = sourcecode.c.objc; path = "RACSignal+Operations.m"; sourceTree = "<group>"; };
 		D0DFBCCD15DD6D40009DADB3 /* RACBacktrace.m */ = {isa = PBXFileReference; fileEncoding = 4; lastKnownFileType = sourcecode.c.objc; path = RACBacktrace.m; sourceTree = "<group>"; };
-<<<<<<< HEAD
 		D0E3630F18112420007C985A /* RACSignalProvider.h */ = {isa = PBXFileReference; fileEncoding = 4; lastKnownFileType = sourcecode.c.h; path = RACSignalProvider.h; sourceTree = "<group>"; };
 		D0E3631018112420007C985A /* RACSignalProvider.m */ = {isa = PBXFileReference; fileEncoding = 4; lastKnownFileType = sourcecode.c.objc; path = RACSignalProvider.m; sourceTree = "<group>"; };
-=======
 		D0E3632B1811305B007C985A /* RACPromise.h */ = {isa = PBXFileReference; fileEncoding = 4; lastKnownFileType = sourcecode.c.h; path = RACPromise.h; sourceTree = "<group>"; };
 		D0E3632C1811305B007C985A /* RACPromise.m */ = {isa = PBXFileReference; fileEncoding = 4; lastKnownFileType = sourcecode.c.objc; path = RACPromise.m; sourceTree = "<group>"; };
 		D0E363371811368B007C985A /* RACPromise+Private.h */ = {isa = PBXFileReference; lastKnownFileType = sourcecode.c.h; path = "RACPromise+Private.h"; sourceTree = "<group>"; };
->>>>>>> b0e76f33
 		D0E967571641EF9C00FCFF06 /* NSArray+RACSequenceAdditions.h */ = {isa = PBXFileReference; fileEncoding = 4; lastKnownFileType = sourcecode.c.h; path = "NSArray+RACSequenceAdditions.h"; sourceTree = "<group>"; };
 		D0E967581641EF9C00FCFF06 /* NSArray+RACSequenceAdditions.m */ = {isa = PBXFileReference; fileEncoding = 4; lastKnownFileType = sourcecode.c.objc; path = "NSArray+RACSequenceAdditions.m"; sourceTree = "<group>"; };
 		D0E967591641EF9C00FCFF06 /* NSDictionary+RACSequenceAdditions.h */ = {isa = PBXFileReference; fileEncoding = 4; lastKnownFileType = sourcecode.c.h; path = "NSDictionary+RACSequenceAdditions.h"; sourceTree = "<group>"; };
