--- conflicted
+++ resolved
@@ -13,6 +13,7 @@
 
 Below is an example of type-error scenario:
 
+```
 ```swift
 SignalProducer<Int, NoError>(value:42)
     .on(next: { answer in
@@ -38,64 +39,6 @@
 
 The code above will not compile too, but with the error `error: cannot convert value of type '(_) -> _' to expected argument type '(Int -> ())?'` on definition of `on` closure. This gives enough of information to locate unexpected `return _` since `on` closure should not have any return value.
 
-<<<<<<< HEAD
-#### Debugging event streams
-
-As mentioned in the README, stream debugging can be quite difficut and tedious, so we provide the `debug` operator. In its  simplest form:
-
-
-```swift
-let searchString = textField.rac_textSignal()
-    .toSignalProducer()
-    .map { text in text as! String }
-    .throttle(0.5, onScheduler: QueueScheduler.mainQueueScheduler)
-    .debug()
-```
-
-This will print to the standard output the events. For most use cases, this is enough and will greatly help you understand your flow. 
-The biggest problem with this approach, is that it will continue to ouput in Release mode. This leaves with you with two options:
-
-1. Comment out the operator: `//.debug()`. This is the simpleste approach, but it's error prone, since you will eventually forget to do this.
-2. Use the `EventLogger` protocol and manipulate the output as you see fit. This is the recommended approach.
-
-
-Let's see how we could leverage the `EventLogger` protocol, so we don't print in Release mode:
-
-```swift
-final class MyLogger: EventLogger {
-    func logEvent(event: String) {
-        // Don't forget to set up the DEBUG symbol (http://stackoverflow.com/a/24112024/491239)
-        #if DEBUG
-            print(event)
-        #endif
-    }
-}
-
-```
-
-You would then:
-
-```swift
-let logger = MyLogger()
-
-let searchString = textField.rac_textSignal()
-    .toSignalProducer()
-    .map { text in text as! String }
-    .throttle(0.5, onScheduler: QueueScheduler.mainQueueScheduler)
-    .debug(logger: logger)
-```
-
-Finally we also provide the `identifier` parameter. This is useful when you are debugging multiple streams and you don't want to get lost:
-
-```swift
-let searchString = textField.rac_textSignal()
-    .toSignalProducer()
-    .map { text in text as! String }
-    .throttle(0.5, onScheduler: QueueScheduler.mainQueueScheduler)
-    .debug("✨My awesome stream ✨")
-```
-
-=======
 #### Binding `DynamicProperty` with `<~` operator
 
 Using the `<~` operator to bind a `Signal` or a `SignalProducer` to a `DynamicProperty` can result in unexpected compiler errors. 
@@ -123,4 +66,57 @@
 ```
 
 This allows the type checker to infer that `String` can be converted to `AnyProperty?` and thus, the binding succeeds.
->>>>>>> ddb7e245
+
+#### Debugging event streams
+
+As mentioned in the README, stream debugging can be quite difficut and tedious, so we provide the `debug` operator. In its  simplest form:
+
+```swift
+let searchString = textField.rac_textSignal()
+    .toSignalProducer()
+    .map { text in text as! String }
+    .throttle(0.5, onScheduler: QueueScheduler.mainQueueScheduler)
+    .debug()
+```
+
+This will print to the standard output the events. For most use cases, this is enough and will greatly help you understand your flow. 
+The biggest problem with this approach, is that it will continue to ouput in Release mode. This leaves with you with two options:
+
+1. Comment out the operator: `//.debug()`. This is the simpleste approach, but it's error prone, since you will eventually forget to do this.
+2. Use the `EventLogger` protocol and manipulate the output as you see fit. This is the recommended approach.
+
+Let's see how we could leverage the `EventLogger` protocol, so we don't print in Release mode:
+
+```swift
+final class MyLogger: EventLogger {
+    func logEvent(event: String) {
+        // Don't forget to set up the DEBUG symbol (http://stackoverflow.com/a/24112024/491239)
+        #if DEBUG
+            print(event)
+        #endif
+    }
+}
+```
+
+You would then:
+
+```swift
+let logger = MyLogger()
+
+let searchString = textField.rac_textSignal()
+    .toSignalProducer()
+    .map { text in text as! String }
+    .throttle(0.5, onScheduler: QueueScheduler.mainQueueScheduler)
+    .debug(logger: logger)
+```
+
+Finally we also provide the `identifier` parameter. This is useful when you are debugging multiple streams and you don't want to get lost:
+
+```swift
+let searchString = textField.rac_textSignal()
+    .toSignalProducer()
+    .map { text in text as! String }
+    .throttle(0.5, onScheduler: QueueScheduler.mainQueueScheduler)
+    .debug("✨My awesome stream ✨")
+```
+
