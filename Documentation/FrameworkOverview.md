--- conflicted
+++ resolved
@@ -80,31 +80,6 @@
 effects shouldn't be repeated — you can forward the events to a subject (using
 [-subscribe:][RACSignal]), and have everything subscribe to the subject instead.
 
-<<<<<<< HEAD
-## Promises
-
-A **promise**, implemented as the [RACPromise][] class, represents work that
-should be performed (at most) once. This is useful for one-off tasks that should
-never be repeated, like deleting a file on disk.
-
-Promises can start _eagerly_ (immediately upon creation) or _lazily_ (only when
-the results are needed), and cannot be canceled once they begin executing.
-
-In RAC, promises have a symbiotic relationship with [signals](#signals). Signals
-are used to deliver the results of a promise, and any signal can be converted
-into a promise. Consequently, which one to use should be determined entirely by
-the use case, and not by APIs.
-=======
-## Actions
-
-An **action**, represented by the [RACAction][] class, subscribes to a signal in
-response to some UI action, like a button being clicked. This makes it easy to
-perform side-effecting work as the user interacts with the app.
-
-RAC adds a `rac_action` property to many built-in AppKit and UIKit controls, to
-make it easy to set up these behaviors automatically.
->>>>>>> 018c660b
-
 ## Disposables
 
 The **[RACDisposable][]** class is used for cancellation and resource cleanup.
