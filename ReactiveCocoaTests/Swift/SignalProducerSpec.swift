//
//  SignalProducerSpec.swift
//  ReactiveCocoa
//
//  Created by Justin Spahr-Summers on 2015-01-23.
//  Copyright (c) 2015 GitHub. All rights reserved.
//

import Foundation

import LlamaKit
import Nimble
import Quick
import ReactiveCocoa

class SignalProducerSpec: QuickSpec {
	override func spec() {
		describe("init") {
			it("should run the handler once per start()") {
				var handlerCalledTimes = 0
				let signalProducer = SignalProducer<String, NSError>() { observer, disposable in
					handlerCalledTimes++

					return
				}

				signalProducer.start()
				signalProducer.start()

				expect(handlerCalledTimes).to(equal(2))
			}

			pending("should release signal observers when given disposable is disposed") {
			}

			pending("should dispose of added disposables upon completion") {
			}

			pending("should dispose of added disposables upon error") {
			}

			pending("should dispose of added disposables upon interruption") {
			}

			pending("should dispose of added disposables upon start() disposal") {
			}
		}

		describe("init(value:)") {
			it("should immediately send the value then complete") {
				let producerValue = "StringValue"
				let signalProducer = SignalProducer<String, NSError>(value: producerValue)

				expect(signalProducer).to(sendValue(producerValue, sendError: nil, complete: true))
			}
		}

		describe("init(error:)") {
			it("should immediately send the error") {
				let producerError = NSError(domain: "com.reactivecocoa.errordomain", code: 4815, userInfo: nil)
				let signalProducer = SignalProducer<Int, NSError>(error: producerError)

				expect(signalProducer).to(sendValue(nil, sendError: producerError, complete: false))
			}
		}

		describe("init(result:)") {
			it("should immediately send the value then complete") {
				let producerValue = "StringValue"
				let producerResult = success(producerValue) as Result<String, NSError>
				let signalProducer = SignalProducer(result: producerResult)

				expect(signalProducer).to(sendValue(producerValue, sendError: nil, complete: true))
			}

			it("should immediately send the error") {
				let producerError = NSError(domain: "com.reactivecocoa.errordomain", code: 4815, userInfo: nil)
				let producerResult = failure(producerError) as Result<String, NSError>
				let signalProducer = SignalProducer(result: producerResult)

				expect(signalProducer).to(sendValue(nil, sendError: producerError, complete: false))
			}
		}

		describe("init(values:)") {
			it("should immediately send the sequence of values") {
				let sequenceValues = [1, 2, 3]
				let signalProducer = SignalProducer<Int, NSError>(values: sequenceValues)

				expect(signalProducer).to(sendValues(sequenceValues, sendError: nil, complete: true))
			}
		}

		describe("SignalProducer.empty") {
			it("should immediately complete") {
				let signalProducer = SignalProducer<Int, NSError>.empty

				expect(signalProducer).to(sendValue(nil, sendError: nil, complete: true))
			}
		}

		describe("SignalProducer.never") {
			it("should not send any events") {
				let signalProducer = SignalProducer<Int, NSError>.never

				expect(signalProducer).to(sendValue(nil, sendError: nil, complete: false))
			}
		}

		describe("SignalProducer.buffer") {
			pending("should replay buffered events when started, then forward events as added") {
			}

			pending("should drop earliest events to maintain the capacity") {
			}
		}

		describe("SignalProducer.try") {
			it("should run the operation once per start()") {
				var operationRunTimes = 0
				let operation: () -> Result<String, NSError> = {
					operationRunTimes++

					return success("OperationValue")
				}

				SignalProducer.try(operation).start()
				SignalProducer.try(operation).start()

				expect(operationRunTimes).to(equal(2))
			}

			it("should send the value then complete") {
				let operationReturnValue = "OperationValue"
				let operation: () -> Result<String, NSError> = {
					return success(operationReturnValue)
				}

				let signalProducer = SignalProducer.try(operation)

				expect(signalProducer).to(sendValue(operationReturnValue, sendError: nil, complete: true))
			}

			it("should send the error") {
				let operationError = NSError(domain: "com.reactivecocoa.errordomain", code: 4815, userInfo: nil)
				let operation: () -> Result<String, NSError> = {
					return failure(operationError)
				}

				let signalProducer = SignalProducer.try(operation)

				expect(signalProducer).to(sendValue(nil, sendError: operationError, complete: false))
			}
		}

		describe("startWithSignal") {
			pending("should invoke the closure before any effects or events") {
			}

			pending("should dispose of added disposables if disposed") {
			}

			pending("should send interrupted if disposed") {
			}

			pending("should release signal observers if disposed") {
			}

			pending("should not trigger effects if disposed before closure return") {
			}

			pending("should send interrupted if disposed before closure return") {
			}

			pending("should dispose of added disposables upon completion") {
			}

			pending("should dispose of added disposables upon error") {
			}
		}

		describe("start") {
			pending("should immediately begin sending events") {
			}

			pending("should send interrupted if disposed") {
			}

			pending("should release sink when disposed") {
			}
		}

		describe("lift") {
			describe("over unary operators") {
				pending("should invoke transformation once per started signal") {
				}

				pending("should not miss any events") {
				}
			}

			describe("over binary operators") {
				pending("should invoke transformation once per started signal") {
				}

				pending("should not miss any events") {
				}
			}
		}

		describe("timer") {
			pending("should send the current date at the given interval") {
			}

			pending("should release the signal when disposed") {
			}
		}

		describe("on") {
			pending("should attach event handlers to each started signal") {
			}
		}

		describe("startOn") {
			pending("should invoke effects on the given scheduler") {
			}

			pending("should forward events on their original scheduler") {
			}
		}

		describe("catch") {
			pending("should invoke the handler and start new producer for an error") {
			}
		}

		describe("join") {
			describe("JoinStrategy.Concat") {
				describe("sequencing") {
					var completePrevious: (Void -> Void)!
					var sendSubsequent: (Void -> Void)!
					var completeOuter: (Void -> Void)!

					var subsequentStarted = false

					beforeEach {
						let (outerProducer, outerSink) = SignalProducer<SignalProducer<Int, NoError>, NoError>.buffer()
						let (previousProducer, previousSink) = SignalProducer<Int, NoError>.buffer()

						subsequentStarted = false
						let subsequentProducer = SignalProducer<Int, NoError> { _ in
							subsequentStarted = true
						}

						completePrevious = { sendCompleted(previousSink) }
						sendSubsequent = { sendNext(outerSink, subsequentProducer) }
						completeOuter = { sendCompleted(outerSink) }

						(outerProducer |> join(.Concat)).start()
						sendNext(outerSink, previousProducer)
					}

					it("should immediately start subsequent inner producer if previous inner producer has already completed") {
						completePrevious()
						sendSubsequent()
						expect(subsequentStarted).to(beTruthy())
					}

					context("with queued producers") {
						beforeEach {
							// Place the subsequent producer into `concat`'s queue.
							sendSubsequent()
							expect(subsequentStarted).to(beFalsy())
						}

						it("should start subsequent inner producer upon completion of previous inner producer") {
							completePrevious()
							expect(subsequentStarted).to(beTruthy())
						}

						it("should start subsequent inner producer upon completion of previous inner producer and completion of outer producer") {
							completeOuter()
							completePrevious()
							expect(subsequentStarted).to(beTruthy())
						}
					}
				}

				it("should forward an error from an inner producer") {
					let errorProducer = SignalProducer<Int, TestError>(error: TestError.Default)
					let outerProducer = SignalProducer<SignalProducer<Int, TestError>, TestError>(value: errorProducer)

					var error: TestError?
					(outerProducer |> join(.Concat)).start(error: { e in
						error = e
					})

					expect(error).to(equal(TestError.Default))
				}

				it("should forward an error from the outer producer") {
					let (outerProducer, outerSink) = SignalProducer<SignalProducer<Int, TestError>, TestError>.buffer()

					var error: TestError?
					(outerProducer |> join(.Concat)).start(error: { e in
						error = e
					})

					sendError(outerSink, TestError.Default)
					expect(error).to(equal(TestError.Default))
				}

				describe("completion") {
					var completeOuter: (Void -> Void)!
					var completeInner: (Void -> Void)!

					var completed = false

					beforeEach {
						let (outerProducer, outerSink) = SignalProducer<SignalProducer<Int, NoError>, NoError>.buffer()
						let (innerProducer, innerSink) = SignalProducer<Int, NoError>.buffer()

						completeOuter = { sendCompleted(outerSink) }
						completeInner = { sendCompleted(innerSink) }

						completed = false
						(outerProducer |> join(.Concat)).start(completed: {
							completed = true
						})

						sendNext(outerSink, innerProducer)
					}

					it("should complete when inner producers complete, then outer producer completes") {
						completeInner()
						expect(completed).to(beFalsy())

						completeOuter()
						expect(completed).to(beTruthy())
					}

					it("should complete when outer producers completes, then inner producers complete") {
						completeOuter()
						expect(completed).to(beFalsy())

						completeInner()
						expect(completed).to(beTruthy())
					}
				}
			}

			describe("JoinStrategy.Merge") {
				describe("behavior") {
					var completeA: (Void -> Void)!
					var sendA: (Void -> Void)!
					var completeB: (Void -> Void)!
					var sendB: (Void -> Void)!

					var outerCompleted = false

					var recv = [Int]()

					beforeEach {
						let (outerProducer, outerSink) = SignalProducer<SignalProducer<Int, NoError>, NoError>.buffer()
						let (producerA, sinkA) = SignalProducer<Int, NoError>.buffer()
						let (producerB, sinkB) = SignalProducer<Int, NoError>.buffer()

						completeA = { sendCompleted(sinkA) }
						completeB = { sendCompleted(sinkB) }

						var a = 0
						sendA = { sendNext(sinkA, a++) }

						var b = 100
						sendB = { sendNext(sinkB, b++) }

						sendNext(outerSink, producerA)
						sendNext(outerSink, producerB)

						(outerProducer |> join(.Merge)).start(next: { i in
							recv.append(i)
						}, error: { _ in () }, completed: {
							outerCompleted = true
						})

						sendCompleted(outerSink)
					}

					it("should forward values from any inner signals") {
						sendA()
						sendA()
						sendB()
						sendA()
						sendB()
						expect(recv).to(equal([0, 1, 100, 2, 101]))
					}

					it("should complete when all signals have completed") {
						completeA()
						expect(outerCompleted).to(beFalsy())
						completeB()
						expect(outerCompleted).to(beTruthy())
					}
				}

				describe("error handling") {
					it("should forward an error from an inner signal") {
						let errorProducer = SignalProducer<Int, TestError>(error: TestError.Default)
						let outerProducer = SignalProducer<SignalProducer<Int, TestError>, TestError>(value: errorProducer)

						var error: TestError?
						(outerProducer |> join(.Merge)).start(error: { e in
							error = e
						})
						expect(error).to(equal(TestError.Default))
					}

					it("should forward an error from the outer signal") {
						let (outerProducer, outerSink) = SignalProducer<SignalProducer<Int, TestError>, TestError>.buffer()

						var error: TestError?
						(outerProducer |> join(.Merge)).start(error: { e in
							error = e
						})

						sendError(outerSink, TestError.Default)
						expect(error).to(equal(TestError.Default))
					}
				}
			}

			describe("JoinStrategy.Latest") {
				it("should forward values from the latest inner signal") {
					let (outer, outerSink) = SignalProducer<SignalProducer<Int, TestError>, TestError>.buffer()
					let (firstInner, firstInnerSink) = SignalProducer<Int, TestError>.buffer()
					let (secondInner, secondInnerSink) = SignalProducer<Int, TestError>.buffer()

					var receivedValues: [Int] = []
					var errored = false
					var completed = false

					(outer |> join(.Latest)).start(
						next: {
							receivedValues.append($0)
						},
						error: { _ in
							errored = true
						},
						completed: {
							completed = true
					})

					sendNext(firstInnerSink, 1)
					sendNext(secondInnerSink, 2)
					sendNext(outerSink, SignalProducer(value: 0))
					sendNext(outerSink, firstInner)
					sendNext(outerSink, secondInner)
					sendCompleted(outerSink)

					expect(receivedValues).to(equal([ 0, 1, 2 ]))
					expect(errored).to(beFalsy())
					expect(completed).to(beFalsy())

					sendNext(firstInnerSink, 3)
					sendCompleted(firstInnerSink)
					sendNext(secondInnerSink, 4)
					sendCompleted(secondInnerSink)

					expect(receivedValues).to(equal([ 0, 1, 2, 4 ]))
					expect(errored).to(beFalsy())
					expect(completed).to(beTruthy())
				}

				it("should forward an error from an inner signal") {
					let inner = SignalProducer<Int, TestError>(error: .Default)
					let outer = SignalProducer<SignalProducer<Int, TestError>, TestError>(value: inner)
					let result = outer |> join(.Latest) |> first

					expect(result?.error).to(equal(TestError.Default))
				}

				it("should forward an error from the outer signal") {
					let outer = SignalProducer<SignalProducer<Int, TestError>, TestError>(error: .Default)
					let result = outer |> join(.Latest) |> first

					expect(result?.error).to(equal(TestError.Default))
				}

				it("should complete when the original and latest signals have completed") {
					let inner = SignalProducer<Int, TestError>.empty
					let outer = SignalProducer<SignalProducer<Int, TestError>, TestError>(value: inner)

					var completed = false
					(outer |> join(.Latest)).start(completed: {
						completed = true
					})
<<<<<<< HEAD
				
				sendNext(firstInnerSink, 1)
				sendNext(secondInnerSink, 2)
				sendNext(outerSink, SignalProducer(value: 0))
				sendNext(outerSink, firstInner)
				sendNext(outerSink, secondInner)
				sendCompleted(outerSink)
				
				expect(receivedValues).to(equal([ 0, 1, 2 ]))
				expect(errored).to(beFalsy())
				expect(completed).to(beFalsy())
				
				sendNext(firstInnerSink, 3)
				sendCompleted(firstInnerSink)
				sendNext(secondInnerSink, 4)
				sendCompleted(secondInnerSink)
				
				expect(receivedValues).to(equal([ 0, 1, 2, 4 ]))
				expect(errored).to(beFalsy())
				expect(completed).to(beTruthy())
			}
=======
>>>>>>> d32d1474

					expect(completed).to(beTruthy())
				}

				it("should complete when the outer signal completes before sending any signals") {
					let outer = SignalProducer<SignalProducer<Int, TestError>, TestError>.empty

					var completed = false
					(outer |> join(.Latest)).start(completed: {
						completed = true
					})

					expect(completed).to(beTruthy())
				}
			}
		}

		describe("times") {
			it("should start a signal N times upon completion") {
				let original = SignalProducer<Int, NoError>(values: [ 1, 2, 3 ])
				let producer = original |> times(3)

				let result = producer |> collect |> single
				expect(result?.value).to(equal([ 1, 2, 3, 1, 2, 3, 1, 2, 3 ]))
			}

			it("should produce an equivalent signal producer if count is 1") {
				let original = SignalProducer<Int, NoError>(value: 1)
				let producer = original |> times(1)

				let result = producer |> collect |> single
				expect(result?.value).to(equal([ 1 ]))
			}

			it("should produce an empty signal if count is 0") {
				let original = SignalProducer<Int, NoError>(value: 1)
				let producer = original |> times(0)

				let result = producer |> first
				expect(result).to(beNil())
			}

			it("should not repeat upon error") {
				let results: [Result<Int, TestError>] = [
					success(1),
					success(2),
					failure(.Default)
				]

				let original = SignalProducer.tryWithResults(results)
				let producer = original |> times(3)

				let events = producer
					|> materialize
					|> collect
					|> single
				let result = events?.value

				let expectedEvents: [Event<Int, TestError>] = [
					.Next(Box(1)),
					.Next(Box(2)),
					.Error(Box(.Default))
				]

				// TODO: if let result = result where result.count == expectedEvents.count
				if result?.count != expectedEvents.count {
					fail("Invalid result: \(result)")
				} else {
					// Can't test for equality because Array<T> is not Equatable,
					// and neither is Event<T, E>.
					expect(result![0] == expectedEvents[0]).to(beTruthy())
					expect(result![1] == expectedEvents[1]).to(beTruthy())
					expect(result![2] == expectedEvents[2]).to(beTruthy())
				}
			}

			it("should evaluate lazily") {
				let original = SignalProducer<Int, NoError>(value: 1)
				let producer = original |> times(Int.max)

				let result = producer |> take(1) |> single
				expect(result?.value).to(equal(1))
			}
		}

		describe("retry") {
			it("should start a signal N times upon error") {
				let results: [Result<Int, TestError>] = [
					failure(.Error1),
					failure(.Error2),
					success(1)
				]

				let original = SignalProducer.tryWithResults(results)
				let producer = original |> retry(2)

				let result = producer |> single

				expect(result?.value).to(equal(1))
			}

			it("should forward errors that occur after all retries") {
				let results: [Result<Int, TestError>] = [
					failure(.Default),
					failure(.Error1),
					failure(.Error2),
				]

				let original = SignalProducer.tryWithResults(results)
				let producer = original |> retry(2)

				let result = producer |> single

				expect(result?.error).to(equal(TestError.Error2))
			}

			it("should not retry upon completion") {
				let results: [Result<Int, TestError>] = [
					success(1),
					success(2),
					success(3)
				]

				let original = SignalProducer.tryWithResults(results)
				let producer = original |> retry(2)

				let result = producer |> single
				expect(result?.value).to(equal(1))
			}
		}

		describe("then") {
			it("should start the subsequent producer after the completion of the original") {
				let (original, sink) = SignalProducer<Int, NoError>.buffer()

				var subsequentStarted = false
				let subsequent = SignalProducer<Int, NoError> { observer, _ in
					subsequentStarted = true
				}

				let producer = original |> then(subsequent)
				producer.start()
				expect(subsequentStarted).to(beFalsy())

				sendCompleted(sink)
				expect(subsequentStarted).to(beTruthy())
			}

			it("should forward errors from the original producer") {
				let original = SignalProducer<Int, TestError>(error: .Default)
				let subsequent = SignalProducer<Int, TestError>.empty

				let result = original |> then(subsequent) |> first
				expect(result?.error).to(equal(TestError.Default))
			}

			it("should forward errors from the subsequent producer") {
				let original = SignalProducer<Int, TestError>.empty
				let subsequent = SignalProducer<Int, TestError>(error: .Default)

				let result = original |> then(subsequent) |> first
				expect(result?.error).to(equal(TestError.Default))
			}

			it("should complete when both inputs have completed") {
				let (original, originalSink) = SignalProducer<Int, NoError>.buffer()
				let (subsequent, subsequentSink) = SignalProducer<String, NoError>.buffer()

				let producer = original |> then(subsequent)

				var completed = false
				producer.start(completed: {
					completed = true
				})

				sendCompleted(originalSink)
				expect(completed).to(beFalsy())

				sendCompleted(subsequentSink)
				expect(completed).to(beTruthy())
			}
		}

		describe("first") {
			it("should start a signal then block on the first value") {
				let (producer, sink) = SignalProducer<Int, NoError>.buffer()

				var result: Result<Int, NoError>?

				let group = dispatch_group_create()
				dispatch_group_async(group, dispatch_get_global_queue(DISPATCH_QUEUE_PRIORITY_DEFAULT, 0)) {
					result = producer |> first
				}
				expect(result).to(beNil())

				sendNext(sink, 1)
				dispatch_group_wait(group, DISPATCH_TIME_FOREVER)
				expect(result?.value).to(equal(1))
			}

			it("should return a nil result if no values are sent before completion") {
				let result = SignalProducer<Int, NoError>.empty |> first
				expect(result).to(beNil())
			}

			it("should return the first value if more than one value is sent") {
				let result = SignalProducer<Int, NoError>(values: [ 1, 2 ]) |> first
				expect(result?.value).to(equal(1))
			}

			it("should return an error if one occurs before the first value") {
				let result = SignalProducer<Int, TestError>(error: .Default) |> first
				expect(result?.error).to(equal(TestError.Default))
			}
		}

		describe("single") {
			it("should start a signal then block until completion") {
				let (producer, sink) = SignalProducer<Int, NoError>.buffer()

				var result: Result<Int, NoError>?

				let group = dispatch_group_create()
				dispatch_group_async(group, dispatch_get_global_queue(DISPATCH_QUEUE_PRIORITY_DEFAULT, 0)) {
					result = producer |> single
				}
				expect(result).to(beNil())

				sendNext(sink, 1)
				expect(result).to(beNil())

				sendCompleted(sink)
				dispatch_group_wait(group, DISPATCH_TIME_FOREVER)
				expect(result?.value).to(equal(1))
			}

			it("should return a nil result if no values are sent before completion") {
				let result = SignalProducer<Int, NoError>.empty |> single
				expect(result).to(beNil())
			}

			it("should return a nil result if more than one value is sent before completion") {
				let result = SignalProducer<Int, NoError>(values: [ 1, 2 ]) |> single
				expect(result).to(beNil())
			}

			it("should return an error if one occurs") {
				let result = SignalProducer<Int, TestError>(error: .Default) |> single
				expect(result?.error).to(equal(TestError.Default))
			}
		}

		describe("last") {
			it("should start a signal then block until completion") {
				let (producer, sink) = SignalProducer<Int, NoError>.buffer()

				var result: Result<Int, NoError>?

				let group = dispatch_group_create()
				dispatch_group_async(group, dispatch_get_global_queue(DISPATCH_QUEUE_PRIORITY_DEFAULT, 0)) {
					result = producer |> last
				}
				expect(result).to(beNil())

				sendNext(sink, 1)
				sendNext(sink, 2)
				expect(result).to(beNil())

				sendCompleted(sink)
				dispatch_group_wait(group, DISPATCH_TIME_FOREVER)
				expect(result?.value).to(equal(2))
			}

			it("should return a nil result if no values are sent before completion") {
				let result = SignalProducer<Int, NoError>.empty |> last
				expect(result).to(beNil())
			}

			it("should return the last value if more than one value is sent") {
				let result = SignalProducer<Int, NoError>(values: [ 1, 2 ]) |> last
				expect(result?.value).to(equal(2))
			}

			it("should return an error if one occurs") {
				let result = SignalProducer<Int, TestError>(error: .Default) |> last
				expect(result?.error).to(equal(TestError.Default))
			}
		}

		describe("wait") {
			it("should start a signal then block until completion") {
				let (producer, sink) = SignalProducer<Int, NoError>.buffer()

				var result: Result<(), NoError>?

				let group = dispatch_group_create()
				dispatch_group_async(group, dispatch_get_global_queue(DISPATCH_QUEUE_PRIORITY_DEFAULT, 0)) {
					result = producer |> wait
				}
				expect(result).to(beNil())

				sendCompleted(sink)
				dispatch_group_wait(group, DISPATCH_TIME_FOREVER)
				expect(result?.value).toNot(beNil())
			}

			it("should return an error if one occurs") {
				let result = SignalProducer<Int, TestError>(error: .Default) |> wait
				expect(result.error).to(equal(TestError.Default))
			}
		}
	}
}

extension SignalProducer {
	/// Creates a producer that can be started as many times as elements in `results`.
	/// Each signal will immediately send either a value or an error.
	private static func tryWithResults<C: CollectionType where C.Generator.Element == Result<T, E>, C.Index.Distance == Int>(results: C) -> SignalProducer<T, E> {
		let resultCount = countElements(results)
		var operationIndex = 0

		precondition(resultCount > 0)

		let operation: () -> Result<T, E> = {
			if operationIndex < resultCount {
				return results[advance(results.startIndex, operationIndex++)]
			} else {
				fail("Operation started too many times")

				return results[advance(results.startIndex, 0)]
			}
		}

		return SignalProducer.try(operation)
	}
}<|MERGE_RESOLUTION|>--- conflicted
+++ resolved
@@ -494,30 +494,6 @@
 					(outer |> join(.Latest)).start(completed: {
 						completed = true
 					})
-<<<<<<< HEAD
-				
-				sendNext(firstInnerSink, 1)
-				sendNext(secondInnerSink, 2)
-				sendNext(outerSink, SignalProducer(value: 0))
-				sendNext(outerSink, firstInner)
-				sendNext(outerSink, secondInner)
-				sendCompleted(outerSink)
-				
-				expect(receivedValues).to(equal([ 0, 1, 2 ]))
-				expect(errored).to(beFalsy())
-				expect(completed).to(beFalsy())
-				
-				sendNext(firstInnerSink, 3)
-				sendCompleted(firstInnerSink)
-				sendNext(secondInnerSink, 4)
-				sendCompleted(secondInnerSink)
-				
-				expect(receivedValues).to(equal([ 0, 1, 2, 4 ]))
-				expect(errored).to(beFalsy())
-				expect(completed).to(beTruthy())
-			}
-=======
->>>>>>> d32d1474
 
 					expect(completed).to(beTruthy())
 				}
